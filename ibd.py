from pysnptools.snpreader import Bed
from sibreg.sibreg import *
import argparse, gzip
<<<<<<< HEAD
from numba import njit, prange, set_num_threads
from numba import config as numba_config
from sibreg.bin.preprocess_data import create_pedigree
from os import path

def get_sibpairs_from_ped(ped):
    parent_missing = np.array([ped[i,2]=='0' or ped[i,3]=='0' for i in range(ped.shape[0])])
    #print('Removing '+str(np.sum(parent_missing))+' rows from pedigree due to missing parent(s)')
    ped = ped[np.logical_not(parent_missing),:]
    # Find unique parent-pairs
    parent_pairs = np.array([ped[i,2]+ped[i,3] for i in range(ped.shape[0])])
    unique_pairs, sib_counts = np.unique(parent_pairs, return_counts=True)
    # Parent pairs with more than one offspring
    sib_parent_pairs = unique_pairs[sib_counts>1]
    fam_sizes = np.array([x*(x-1)/2 for x in sib_counts[sib_counts>1]])
    npairs = int(np.sum(fam_sizes))
    if npairs==0:
        raise(ValueError('No sibling pairs found'))
    # Find all sibling pairs
    sibpairs = np.zeros((npairs,2),dtype=ped.dtype)
    paircount = 0
    for ppair in sib_parent_pairs:
        sib_indices = np.where(parent_pairs==ppair)[0]
        for i in range(0,sib_indices.shape[0]-1):
            for j in range(i+1,sib_indices.shape[0]):
                sibpairs[paircount,:] = np.array([ped[sib_indices[i],1],ped[sib_indices[j],1]])
                paircount += 1
    return sibpairs

def get_sibpairs_from_king(kinfile):
    kin_header = np.array(open(kinfile,'r').readline().split('\t'))
    inf_type_index = np.where(np.array([x[0:7]=='InfType' for x in kin_header]))[0][0]
    id1_index = np.where(np.array(kin_header)=='ID1')[0][0]
    id2_index = np.where(np.array(kin_header)=='ID2')[0][0]
    sibpairs = np.loadtxt(kinfile,dtype=str,skiprows=1,usecols=(id1_index,id2_index,inf_type_index))
    sibpairs = sibpairs[sibpairs[:,2]=='FS',0:2]
    return sibpairs

def estimate_genotyping_error_rate(bedfiles,ped):
    ME_het = np.zeros((2))
    for bedfile in bedfiles:
        ME_het += mendelian_errors_from_bed(bedfile,ped)
    p = ME_het[0]/ME_het[1]
    return p

def mendelian_errors_from_bed(bedfile,ped):
    # Read bed
    bed = Bed(bedfile, count_A1=True)
    ids = bed.iid
    id_dict = make_id_dict(ids, 1)
    ## Find parent-offspring pairs
    # genotyped individuals
    genotyped = np.array([x in id_dict for x in ped[:, 1]])
    ped = ped[genotyped, :]
    # with genotyped father
    father_genotyped = np.array([x in id_dict for x in ped[:, 2]])
    # with genotyped mother
    mother_genotyped = np.array([x in id_dict for x in ped[:, 3]])
    # either
    opg = np.logical_or(father_genotyped, mother_genotyped)
    opg_ped = ped[opg, :]
    # number of pairs
    npair = np.sum(father_genotyped) + np.sum(mother_genotyped)
    if npair == 0:
        raise(ValueError('No parent-offspring pairs in  '+str(bedfile)+' for genotype error probability estimation'))
    print(str(npair)+' parent-offspring pairs found in '+bedfile)
    if npair*bed.sid.shape[0] < 10**5:
        print('Warning: limited information for estimation of genotyping error probability.')
    ## Read genotypes
    all_ids = np.unique(np.hstack((opg_ped[:, 1],
                                   ped[father_genotyped, 2],
                                   ped[mother_genotyped, 3])))
    all_ids_indices = np.sort(np.array([id_dict[x] for x in all_ids]))
    gts = bed[all_ids_indices, :].read().val
    id_dict = make_id_dict(ids[all_ids_indices, :], 1)
    gts = ma.array(gts, mask=np.isnan(gts))
    ## Get indices
    pair_indices = np.zeros((npair,2),dtype=int)
    pair_count = 0
    for i in range(opg_ped.shape[0]):
        o_index = id_dict[opg_ped[i,1]]
        if opg_ped[i, 2] in id_dict:
            pair_indices[pair_count,:] = np.array([o_index,id_dict[opg_ped[i,2]]])
            pair_count += 1
        if opg_ped[i, 3] in id_dict:
            pair_indices[pair_count,:] = np.array([o_index,id_dict[opg_ped[i,3]]])
            pair_count += 1
    ## Count Mendelian errors
    ME = count_ME(gts,pair_indices)
    # Compute allele frequencies
    freqs = ma.mean(gts, axis=0) / 2.0
    # Estimate error probability
    sum_het = np.sum(freqs * (1 - freqs))
    return np.array([ME,sum_het*pair_count])

@njit(parallel=True)
def count_ME(gts,pair_indices):
    ME = 0
    # Count Mendelian errors
    for i in prange(pair_indices.shape[0]):
        ME += np.sum(np.abs(gts[pair_indices[i,0],:]-gts[pair_indices[i,1],:])>1)
    return ME

# def parse_filelist(obsfiles, ldfiles, obsformat='bed'):
#     obs_files = []
#     ld_files = []
#     if '~' in obsfiles and '~' in  ldfiles:
#         bed_ixes = obsfiles.split('~')
#         ld_ixes = ldfiles.split('~')
#         for i in range(1,23):
#             obsfile = bed_ixes[0]+str(i)+bed_ixes[1]+'.'+obsformat
#             ldfile = ld_ixes[0]+str(i)+ld_ixes[1]
#             if path.exists(ldfile) and path.exists(obsfile):
#                 obs_files.append(obsfile)
#                 ld_files.append(ldfile)
#         print(str(len(obs_files))+' matched observed and imputed genotype files found')
#     elif '~' not in obsfiles and '~' not in ldfiles:
#             obs_files = [obsfiles+'.'+obsformat]
#             ld_files = [ldfiles]
#     else:
#         raise(ValueError('Observed genotypes argument and ld files argument must be contain ~ (multiple chromosomes) or neither (single chromosome)'))
#     return np.array(obs_files), np.array(ld_files)

def parse_obsfiles(obsfiles, obsformat='bed'):
    obs_files = []
    if '~' in obsfiles:
        bed_ixes = obsfiles.split('~')
        for i in range(1,23):
            obsfile = bed_ixes[0]+str(i)+bed_ixes[1]+'.'+obsformat
            if path.exists(obsfile):
                obs_files.append(obsfile)
        print(str(len(obs_files))+' observed genotype files found')
    else:
            obs_files = [obsfiles+'.'+obsformat]
    return np.array(obs_files)

def read_sibs_from_bed(bedfile,sibpairs):
    bed = Bed(bedfile, count_A1=True)
    ids = bed.iid
    id_dict = make_id_dict(ids, 1)
    # Find sibpairs in bed
    in_bed = np.vstack((np.array([x in id_dict for x in sibpairs[:,0]]),
                        np.array([x in id_dict for x in sibpairs[:, 1]]))).T
    both_in_bed = np.sum(in_bed,axis=1)==2
    # Remove pairs without both in bedfile
    if np.sum(both_in_bed)<sibpairs.shape[0]:
        print(str(sibpairs.shape[0]-np.sum(both_in_bed))+' sibpairs do not both have genotypes')
        sibpairs = sibpairs[both_in_bed,:]
    # Find indices of sibpairs
    sibindices = np.sort(np.array([id_dict[x] for x in sibpairs.flatten()]))
    gts = np.zeros((sibindices.shape[0],bed.sid.shape[0]),dtype=np.float32)
    gts[:] = bed[sibindices,:].read().val
    return gtarray(garray = gts, ids = ids[sibindices, 1], sid = bed.sid, pos = np.array(bed.pos[:,2],dtype=int))

# Read header of mapfile
def get_map_positions(mapfile,gts,min_map_prop = 0.5):
    map_file = open(mapfile,'r')
    map_header = map_file.readline()
    map_header = np.array(map_header.split(' '))
    map_header[len(map_header)-1] = map_header[len(map_header)-1].split('\n')[0]
    map_file.close()
    if 'pposition' in map_header and 'gposition' in map_header:
        bp_pos = np.loadtxt(mapfile,usecols = np.where(map_header=='pposition')[0][0], dtype=int, skiprows =1)
        pos_dict = make_id_dict(bp_pos)
        cm_pos = np.loadtxt(mapfile,usecols = np.where(map_header=='gposition')[0][0], dtype=float, skiprows =1)
        # Check for NAs
        if np.sum(np.isnan(cm_pos)) > 0:
            raise (ValueError('Map cannot have NAs'))
        if np.min(cm_pos) < 0:
            raise (ValueError('Map file cannot have negative values'))
        if np.var(cm_pos) == 0:
            raise (ValueError('Map file has no variation'))
        # Check ordering
        ordered_map = np.sort(cm_pos)
        if np.array_equal(cm_pos, ordered_map):
            pass
        else:
            raise (ValueError('Map not monotonic. Please make sure input is ordered correctly'))
        # Check scale
        if np.max(cm_pos) > 5000:
            raise (ValueError('Maximum value of map too large'))
        # Find positions of SNPs in map file
        map = np.zeros((gts.shape[1]),dtype=float)
        map[:] = np.nan
        in_map = np.array([x in pos_dict for x in gts.pos])
        # Check if we have at least 50% of SNPs in map
        prop_in_map = np.mean(in_map)
        if prop_in_map < min_map_prop:
            raise(ValueError('Only '+str(round(100*prop_in_map))+'% of SNPs have genetic positions in '+mapfile+'. Need at least '+str(round(100*min_map_prop))+'%'))
        print('Found genetic map positions for '+str(round(100*prop_in_map))+'% of SNPs in '+mapfile)
        # Fill in map values
        map[in_map] = cm_pos[[pos_dict[x] for x in gts.pos[in_map]]]
        # Linearly interpolate map
        if prop_in_map < 1:
            print('Linearly interpolating genetic map for SNPs not in input map')
            map = np.interp(gts.pos, gts.pos[in_map], map[in_map])
        return map
    else:
        raise(ValueError('Map file must contain columns pposition and gposition'))

#### Compute LD-scores ####
@njit(parallel=True)
def compute_ld_scores(gts,map,max_dist = 1):
    ldscores = np.zeros((gts.shape[1]),dtype=np.float64)
    for i in prange(gts.shape[1]):
        ldscore_i = 1
        if i>0:
            j = i-1
            dist = map[i]-map[j]
            while dist < max_dist and j>=0:
                ldscore_i += r2_est(gts[...,i],gts[...,j])
                j -= 1
                if j>=0:
                    dist = map[i]-map[j]
        if i<(gts.shape[1]-1):
            j = i + 1
            dist = map[j] - map[i]
            while dist < max_dist and j < gts.shape[1]:
                ldscore_i += r2_est(gts[..., i], gts[..., j])
                j += 1
                if j < gts.shape[1]:
                    dist = map[j] - map[i]
        ldscores[i] = ldscore_i
    return ldscores

## Unbiased estimator of R^2 between SNPs
@njit
def r2_est(g1,g2):
    r2 = np.power(np.corrcoef(g1,g2)[0,1],2)
    return r2-(1-r2)/(g1.shape[0]-2)


####### Transition Matrix ######
=======
from numba import njit, prange
import logging

logging.basicConfig(
    format='%(asctime)s %(levelname)-8s %(message)s',
    level=logging.INFO,
    datefmt='%Y-%m-%d %H:%M:%S')
>>>>>>> c251ebcf
@njit
def transition_matrix(cM):
    """Compute probabilities of transitioning between IBD states as a function of genetic distance.

    Args:
        cM : :class:`float`
            genetic distance in centiMorgans (cM)

    Returns:
        log(P) : :class:`~numpy:numpy.array`
            the natural logarithm (element-wise) of the matrix of transition probabilities

    """
    P = np.identity(3)
    r_array = np.array([[-1.0,1.0,0.0],[0.5,-1.0,0.5],[0.0,1.0,-1.0]],dtype=np.float64)
    r = 1.0 - np.power((1.0 + np.exp(-cM / 50)) / 2.0, 4)
    P += r_array*r
    return np.log(P)

#
@njit
def p_ibd_0(f):
    """Compute Joint-PMF for sibling pair genotypes given IBD0.

    Args:
        f : :class:`float`
            allele frequency

    Returns:
        P : :class:`~numpy:numpy.array`
            matrix of probabilities

    """
    P_vec = np.array([(1.0-f)**2.0,2.0*f*(1-f),f**2.0]).reshape((3,1))
    return P_vec @ P_vec.T

@njit
def p_ibd_1(f):
    """Compute Joint-PMF for sibling pair genotypes given IBD1.

    Args:
        f : :class:`float`
            allele frequency

    Returns:
        P : :class:`~numpy:numpy.array`
            matrix of probabilities

    """
    fmatrix = np.array([[0.0,1.0,0.0],[1.0,1.0,2.0],[0.0,2.0,3.0]])
    minus_fmatrix = np.array([[3.0,2.0,0.0],[2.0,1.0,1.0],[0.0,1.0,0.0]])
    P = np.exp(fmatrix*np.log(f)+minus_fmatrix*np.log(1-f))
    P[0,2] = 0
    P[2,0] = 0
    return P

@njit
def p_ibd_2(f):
    """Compute Joint-PMF for sibling pair genotypes given IBD2.

    Args:
        f : :class:`float`
            allele frequency

    Returns:
        P : :class:`~numpy:numpy.array`
            matrix of probabilities

    """
    P = np.zeros((3,3),dtype=np.float64)
    fdiag = np.array([(1.0-f)**2.0,2.0*f*(1.0-f),f**2.0])
    np.fill_diagonal(P,fdiag.reshape((3,1)))
    return P

@njit
def p_obs_given_IBD(g1_obs,g2_obs,f,p):
    """Compute Joint-PMF for sibling pair genotypes given IBD0.

    Args:
        g1_obs : :class:`integer`
            observed genotype for sibling 1
        g2_obs : :class:`integer`
            observed genotype for sibling 2
        f : :class:`float`
            allele frequency
        p : :class:'float'
            genotyping error probability

    Returns:
        log(P) : :class:`~numpy:numpy.array`
            vector giving log-probabilities of observing g1_obs,g2_obs give IBD 0,1,2
    """
    P_out = np.zeros((3))
    # Get probabilities of observed genotypes given true
    err_vectors = np.array([[1.0 - p, p / 2.0, 0.0],
                            [p, 1.0 - p, p],
                            [0.0,   p / 2.0, 1.0 - p]])
    # Get probabilities of true genotypes given IBD
    probs = np.zeros((3,3,3))
    probs[0,...] = p_ibd_0(f)
    probs[1,...] = p_ibd_1(f)
    probs[2,...] = p_ibd_2(f)
    # Compute probabilities conditional on IBD
    for i in range(3):
        P_out[i] = err_vectors[g1_obs, ...].T @ probs[i,...] @ err_vectors[g2_obs, ...]
    # Return
    return np.log(P_out)

@njit
def make_dynamic(g1,g2,freqs,map,weights,p):
    """Make state-matrix and pointer matrix for a sibling pair by dynamic programming

    Args:
        g1 : :class:`~numpy:numpy.array`
            integer vector of first sibling's genotypes
        g2 : :class:`~numpy:numpy.array`
            integer vector of first sibling's genotypes
        freqs : :class:`~numpy:numpy.array`
            floating point vector of allele frequencies
        map : :class:`~numpy:numpy.array`
            floating point vector of genetic positions in cM
        weights : :class:`~numpy:numpy.array`
            floating point vector of SNP weights (usually inverse LD-scores)
        p : :class:'float'
            genotyping error probability

    Returns:
        state_matrix : :class:`~numpy:numpy.array`
            matrix where each column gives the prob of max prob path to that state, where each row is IBD 0,1,2
        pointers : :class:`~numpy:numpy.array`
            integer vector giving the pointer to which state from previous position lead to max at this position
    """
    state_matrix = np.zeros((3,g1.shape[0]),dtype=np.float64)
    pointers = np.zeros((3,g1.shape[0]),dtype=np.int8)
    # Check for nans
    not_nan = np.logical_not(np.logical_or(np.isnan(g1),np.isnan(g2)))
    # Initialise
    state_matrix[:,0] = np.log(np.array([0.25,0.5,0.25],dtype=np.float64))
    if not_nan[0]:
        state_matrix[:,0] += weights[0]*p_obs_given_IBD(np.int8(g1[0]),np.int8(g2[0]),freqs[0],p)
    # Compute
    for l in range(1,g1.shape[0]):
        if not_nan[l]:
            probs = weights[l]*p_obs_given_IBD(np.int8(g1[l]),np.int8(g2[l]),freqs[l],p)
        else:
            probs = np.zeros((3))
        tmatrix = transition_matrix(map[l]-map[l-1])
        for i in range(3):
            tprobs = tmatrix[:,i]+state_matrix[:,l-1]
            state_matrix[i,l] = np.max(tprobs)+probs[i]
            pointers[i,l] = np.argmax(tprobs)
    return state_matrix, pointers

@njit
def viterbi(state_matrix,pointers):
    """Get viterbi path from state_matrix and pointers output of make_dynamic

    Args:
        state_matrix : :class:`~numpy:numpy.array`
            matrix where each column gives the prob of max prob path to that state, where each row is IBD 0,1,2
        pointers : :class:`~numpy:numpy.array`
            integer vector giving the pointer to which state from previous position lead to max at this position

    Returns:
            path : :class:`~numpy:numpy.array`
            integer vector giving the Viterbi path through the IBD states
    """
    path = np.zeros(state_matrix.shape[1],dtype=np.int8)
    path[path.shape[0]-1] = np.argmax(state_matrix[:,state_matrix.shape[1]-1])
    for i in range(1,path.shape[0]):
        path[path.shape[0]-(i+1)] = pointers[path[path.shape[0]-i],path.shape[0]-i]
    return path

@njit(parallel=True)
def infer_ibd(sibpairs,gts,freqs,map,weights,p):
    ibd = np.zeros((sibpairs.shape[0],gts.shape[1]),dtype=np.int8)
    for i in prange(sibpairs.shape[0]):
        sibpair = sibpairs[i,:]
        state_matrix, pointers = make_dynamic(gts[sibpair[0],:],gts[sibpair[1],:],freqs,map,weights,p)
        ibd[i,...] = viterbi(state_matrix,pointers)
    return ibd

class segment(object):
    def __init__(self,start_index,end_index,start_bp,end_bp,start_snp,end_snp,length,state):
        self.start = start_index
        self.end = end_index
        self.start_bp = start_bp
        self.end_bp = end_bp
        self.start_snp = start_snp
        self.end_snp = end_snp
        self.length = length
        self.state = state
    def to_text(self,id1,id2,chr,end=False):
        seg_txt = str(id1)+'\t'+str(id2)+'\t'+str(self.state)+'\t'+str(chr)+'\t'+str(self.start_bp)+'\t'+str(self.end_bp)+'\t'+str(self.start_snp)+'\t'+str(self.end_snp)+'\t'+str(self.length)
        if end:
            return seg_txt
        else:
            return seg_txt+'\n'

def find_segments(path,map,snps,pos):
    segments = []
    ibd_start = path[0]
    ibd_start_index = 0
    for i in range(1,path.shape[0]):
        if not path[i] == ibd_start:
            segments.append(segment(ibd_start_index,i,
                                    pos[ibd_start_index],pos[i-1],
                                    snps[ibd_start_index],snps[i-1],
                                    map[i-1]-map[ibd_start_index],ibd_start))
            ibd_start_index = i
            ibd_start = path[i]
    segments.append(segment(ibd_start_index,i,
                            pos[ibd_start_index],pos[i],
                            snps[ibd_start_index],snps[i],
                            map[i]-map[ibd_start_index],ibd_start))
    return segments

def smooth_segments(path,map,snps,pos,min_length):
    # Smooth path
    segments = find_segments(path,map,snps,pos)
    if len(segments)>1:
        for i in range(len(segments)):
<<<<<<< HEAD
            if segments[i].length < min_length:
=======
            length_prob = 1-np.exp(-segments[i].length/100.0)
            if length_prob<p_length:

>>>>>>> c251ebcf
                if i==0:
                    if segments[i].start == segments[i].end:
                        path[segments[i].start] = segments[i+1].state
                    else:
                        path[segments[i].start:segments[i].end] = segments[i+1].state
                elif i<(len(segments)-1):
                    if segments[i-1].state == segments[i+1].state:
                        if segments[i].start == segments[i].end:
                            path[segments[i].start] = segments[i+1].state
                        else:
                            path[segments[i].start:segments[i].end] = segments[i+1].state
                else:
                    if segments[i].start == segments[i].end:
                        path[segments[i].start] = segments[i-1].state
                    else:
                        path[segments[i].start:segments[i].end] = segments[i - 1].state
        segments = find_segments(path,map,snps,pos)
    return path, segments

def smooth_ibd(ibd,map,snps,pos,min_length):
    allsegs = []
    for i in range(ibd.shape[0]):
        ibd_path, segments = smooth_segments(ibd[i,:],map,snps,pos,min_length)
        ibd[i,:] = ibd_path
        allsegs.append(segments)
    return ibd, allsegs

def write_segs(sibpairs,allsegs,chr,outfile):
    seg_out = gzip.open(outfile,'wb')
    # Header
    seg_out.write('ID1\tID2\tIBDType\tChr\tstart_coordinate\tstop_coordinate\tstartSNP\tstopSNP\tlength\n'.encode())
    # Write segment lines
    for i in range(0,sibpairs.shape[0]):
        nseg = len(allsegs[i])
        for j in range(nseg):
            if i == (sibpairs.shape[0]-1) and j == (nseg-1):
                seg_out.write(allsegs[i][j].to_text(sibpairs[i, 0], sibpairs[i, 1], chr, end=True).encode())
            else:
                seg_out.write(allsegs[i][j].to_text(sibpairs[i, 0], sibpairs[i, 1], chr, end=False).encode())
    seg_out.close()

def write_segs_from_matrix(ibd,bimfile,outfile):
    # Get IBD
    sibpairs = ibd[1:ibd.shape[0],0:2]
    snps = ibd[0,2:ibd.shape[1]]
    ibd = np.array(ibd[1:ibd.shape[0],2:ibd.shape[1]],dtype=np.int8)
    # Get map and chr from bim
    bim = np.loadtxt(bimfile, dtype=str)
    bim_dict = make_id_dict(bim,1)
    bim_indices = np.array([bim_dict[x] for x in snps])
    map = np.array(bim[bim_indices,2],dtype=float)
    chr = np.unique(bim[bim_indices,0])
    if chr.shape[0]>1:
        raise(ValueError('Must be one chromosome only'))
    else:
        chr = chr[0]
    # Get segments
    allsegs = []
    for i in range(sibpairs.shape[0]):
        allsegs.append(find_segments(ibd[i,:], map))
    # Write segments
    write_segs(sibpairs,allsegs,chr,snps,outfile)
    return allsegs

<<<<<<< HEAD
def infer_ibd_chr(bedfile, sibpairs, p, min_length = 0.01, mapfile=None, ibdmatrix = False, ld_out = False):
    ## Read bed
    print('Reading genotypes from ' + bedfile)
    # Determine chromosome
    bimfile = bedfile.split('.bed')[0] + '.bim'
    chr = np.loadtxt(bimfile, usecols=0, dtype=str)
    chr = np.unique(chr)
    if chr.shape[0] > 1:
        raise (ValueError('More than 1 chromosome in input bedfile'))
    else:
        chr = chr[0]
    print('Inferring IBD for chromosome ' + str(chr))
    # Read sibling genotypes from bed file
    gts = read_sibs_from_bed(bedfile, sibpairs)
    # Calculate allele frequencies
    print('Calculating allele frequencies')
    gts.compute_freqs()
    # Check which sibling pairs have genotypes
    sibpair_indices = np.zeros((sibpairs.shape), dtype=bool)
    sibpair_indices[:, 0] = np.array([x in gts.id_dict for x in sibpairs[:, 0]])
    sibpair_indices[:, 1] = np.array([x in gts.id_dict for x in sibpairs[:, 1]])
    sibpairs = sibpairs[np.sum(sibpair_indices, axis=1) == 2, :]
    if sibpairs.shape[0] == 0:
        raise (ValueError('No genotyped sibling pairs found'))
    print(str(np.sum(sibpairs.shape[0])) + ' sibpairs have genotypes in ' + bedfile)
    # Find indices of sibpairs
    sibpair_indices = np.zeros((sibpairs.shape), dtype=int)
    sibpair_indices[:, 0] = np.array([gts.id_dict[x] for x in sibpairs[:, 0]])
    sibpair_indices[:, 1] = np.array([gts.id_dict[x] for x in sibpairs[:, 1]])
    # Filtering on MAF and LD score
    print('Before filtering on MAF and missingness, there were ' + str(gts.shape[1]) + ' SNPs')
    gts.filter_maf(min_maf)
    gts.filter_missingness(max_missing)
    print('After filtering on MAF and missingness, there are ' + str(gts.shape[1]) + ' SNPs')
    # Read map file
    if mapfile is None:
        print('Separate genetic map not provided, so attempting to read map from ' + bimfile)
        map = np.loadtxt(bimfile, usecols=2)
        map_snp_dict = make_id_dict(np.loadtxt(bimfile, usecols=1, dtype=str))
        # Check for NAs
        if np.sum(np.isnan(map)) > 0:
            raise (ValueError('Map cannot have NAs'))
        if np.min(map) < 0:
            raise (ValueError('Map file cannot have negative values'))
        if np.var(map) == 0:
            raise (ValueError('Map file has no variation'))
        # Check ordering
        ordered_map = np.sort(map)
        if np.array_equal(map, ordered_map):
            pass
        else:
            raise (ValueError('Map not monotonic. Please make sure input is ordered correctly'))
        # Check scale
        if np.max(map) > 5000:
            raise (ValueError('Maximum value of map too large'))
        gts.filter(np.array([x in map_snp_dict for x in gts.sid]))
        gts.map = map[[map_snp_dict[x] for x in gts.sid]]
    else:
        print('Reading map from ' + str(mapfile))
        gts.map = get_map_positions(mapfile, gts)
    print('Read map')
    # Weights
    print('Computing LD weights')
    ld = compute_ld_scores(gts.gts, gts.map, max_dist=1)
    gts.weights = np.power(ld, -1)
    # IBD
    print('Inferring IBD')
    ibd = infer_ibd(sibpair_indices, np.array(gts.gts), gts.freqs, gts.map, gts.weights, p)
    ibd, allsegs = smooth_ibd(ibd, gts.map, gts.sid, gts.pos, min_length)
    ## Write output
    # Write segments
    segs_outfile = outprefix + 'chr_'+str(chr)+'.ibd.segments.gz'
    print('Writing segments to ' + segs_outfile)
    write_segs(sibpairs, allsegs, chr, segs_outfile)
    # Write matrix
    if ibdmatrix:
        outfile = outprefix + 'chr_'+str(chr)+'.ibd.gz'
        print('Writing matrix output to ' + str(outfile))
        ibd = np.row_stack(
            (np.column_stack((np.array(['sib1', 'sib2']).reshape((1, 2)), gts.sid.reshape(1, gts.shape[1]))),
             np.column_stack((sibpairs, ibd))))
        np.savetxt(outfile, ibd, fmt='%s')
    if ld_out:
        print('Writing LD-scores to '+outprefix+str(chr)+'.l2.ldscore.gz')
        ld_out = np.vstack((np.array(['CHR','SNP','BP','L2']).reshape((1,4)),np.vstack((np.array([chr for x in gts.sid]), gts.sid, gts.pos, ld)).T))
        np.savetxt(outprefix+str(chr)+'.l2.ldscore.gz',ld_out,fmt='%s')

parser = argparse.ArgumentParser()
parser.add_argument('bedfiles', type=str,
                    help='Address of observed genotype files in .bed format (without .bed suffix). If there is a ~ in the address, ~ is replaced by the chromosome numbers in the range of 1-22.',
                    default=None)
parser.add_argument('--king',
                    type=str,
                    default = None,
                    help='Address of the king file')
parser.add_argument('--agesex',
                    type=str,
                    default=None,
                    help='Address of file with age and sex information')
parser.add_argument('--pedigree',
                    type=str,
                    default=None,
                    help='Address of pedigree file')
parser.add_argument('--map',type=str,default=None)
parser.add_argument('--outprefix',
                    type=str,
                    default = 'ibd',
                    help="Writes the result of IBD inference to outprefix.ibd.segments.gz")
parser.add_argument('--p_error',type=float,help='Probability of genotyping error. By default, this is estimated from genotyped parent-offspring pairs.',default=None)
parser.add_argument('--min_length',type=float,help='Smooth segments with length less than min_length (cM)',
                    default=0.01)
parser.add_argument('--threads',type=int,help='Number of threads to use for IBD inference. Uses all available by default.',default=None)
parser.add_argument('--min_maf',type=float,help='Minimum minor allele frequency',default=0.01)
parser.add_argument('--max_missing', type=float,
                    help='Ignore SNPs with greater percent missing calls than max_missing (default 5)', default=5)
parser.add_argument('--ibdmatrix',action='store_true',default=False,help='Output a matrix of SNP IBD states (in addition to segments file)')
parser.add_argument('--ld_out',action='store_true',default=False,help='Output LD scores of SNPs (used internally for weighting).')
args = parser.parse_args()

# Find bed files
bedfiles = parse_obsfiles(args.bedfiles,obsformat='bed')

# Set parameters
min_length = args.min_length
kinfile = args.king
min_maf = args.min_maf
mapfile = args.map
outprefix = args.outprefix
max_missing = args.max_missing

#### Find sibling pairs ####
if args.pedigree is not None:
    print('Reading pedigree from '+str(args.pedigree))
    ped = np.loadtxt(args.pedigree,dtype=str)
    if ped.shape[1] < 4:
        raise(ValueError('Not enough columns in pedigree file'))
    elif ped.shape[1] > 4:
        print('Warning: pedigree file has more than 4 columns. The first four columns only will be used')
    # Remove rows with missing parents
    sibpairs = get_sibpairs_from_ped(ped)
elif kinfile is not None:
    print('Reading relationships from '+str(kinfile))
    sibpairs = get_sibpairs_from_king(kinfile)
else:
    raise(ValueError('Must provide either KING kinship file or pedigree'))

if sibpairs.shape[0]==0:
    raise(ValueError('No sibling pairs found'))
print('Found '+str(sibpairs.shape[0])+' full sibling pairs')

# Set number of threads
if args.threads is not None:
    if args.threads < numba_config.NUMBA_NUM_THREADS:
        set_num_threads(args.threads)
        print('Number of threads: '+str(args.threads))

#### Get genotyping error probability ####
if args.p_error is None:
    print('No genotyping error probability provided. Will attempt to estimate from parent-offspring pairs.')
    if args.pedigree is None:
        if args.agesex is not None:
            print('Constructing pedigree from '+str(kinfile)+' and age and sex information from '+str(args.agesex))
            ped = np.array(create_pedigree(kinfile,args.agesex),dtype=str)
        else:
            raise(ValueError('Must provide age and sex information (--agesex) in addition to KING kinship file, if estimating genotyping error probability'))
    else:
        ped = np.loadtxt(args.pedigree, dtype=str)
    p = estimate_genotyping_error_rate(bedfiles, ped)
    print('Estimated genotyping error probability: '+str(round(p,6)))
    if p > 0.05:
        print('Warning: high genotyping error rate detected. Check pedigree and/or genotype data.')
else:
    p = args.p_error

######### Infer IBD ###########
for i in range(bedfiles.shape[0]):
    infer_ibd_chr(bedfiles[i], sibpairs, p, min_length=min_length, mapfile=args.map, ibdmatrix=args.ibdmatrix, ld_out=args.ld_out)
=======
# parser = argparse.ArgumentParser()
# parser.add_argument('--bed',
#                     type=str,help='Address of the unphased genotypes in .bed format. If there is a ~ in the address, ~ is replaced by the chromosome numbers in the range of [from_chr, to_chr) for each chromosome(from_chr and to_chr are two optional parameters for this script). Should be supplemented with from_chr and to_chr.')
# parser.add_argument('--king',
#                     type=str,
#                     default = None,
#                     help='Address of the king file')
# parser.add_argument('--ldscores',type=str,help='Path to directory with LD scores',default=None)
# parser.add_argument('--map',type=str,default=None)
# parser.add_argument('--outprefix',
#                     type=str,
#                     default = "parent_imputed",
#                     help="Writes the result of imputation for chromosome i to outprefix{i}")
# parser.add_argument('--min_p_seg',type=float,help='Smooth short segments with probability of length smaller than that less than min_p_seg',
#                     default=1e-3)
# parser.add_argument('--p_error',type=float,help='Probability of genotyping error',default=1e-4)
# parser.add_argument('--min_maf',type=float,help='Minimum minor allele frequency',default=1e-4)
# args = parser.parse_args()

# p = args.p_error
# p_length = args.min_p_seg
# bedfile = args.bed+'.bed'
# kinfile = args.king
# ldfile = args.ldscores
# min_maf = args.min_maf
# mapfile = args.map
# outprefix = args.outprefix

p = 1e-4
p_length = 1e-3
bedfile = '/disk/genetics4/ukb/alextisyoung/haplotypes/relatives/bedfiles/ukb_hap_chr22.bed'
kinfile = '/disk/genetics4/ukb/alextisyoung/haplotypes/relatives/bedfiles/hap.kin0'
ldfile = '/disk/genetics4/ukb/alextisyoung/haplotypes/relatives/bedfiles/ldscores/22.l2.ldscore.gz'
min_maf = 0.01
mapfile = None
outprefix = 'ibd/chr_22'
# total_snps_n = 1000
total_snps_n = 500
logging.info('start')
kin_header = np.array(open(kinfile,'r').readline().split('\t'))
logging.info('kin loaded')
inf_type_index = np.where(np.array([x[0:7]=='InfType' for x in kin_header]))[0][0]
logging.info('1')
id1_index = np.where(np.array(kin_header)=='ID1')[0][0]
logging.info('2')
id2_index = np.where(np.array(kin_header)=='ID2')[0][0]
logging.info('3')
sibpairs = np.loadtxt(kinfile,dtype=str,skiprows=1,usecols=(id1_index,id2_index,inf_type_index))
logging.info('4')
sibpairs = sibpairs[sibpairs[:,2]=='FS',0:2]
logging.info('Found '+str(sibpairs.shape[0])+' full sibling pairs in '+kinfile)

# Read bed
logging.info('Reading genotypes from '+bedfile)
bed = Bed(bedfile,count_A1=True)
ids = bed.iid
id_dict = make_id_dict(ids,1)
sibindices = np.sort(np.array([id_dict[x] for x in sibpairs.flatten()]))
gts = bed[:,:total_snps_n].read().val
freqs = np.mean(gts,axis=0)/2.0
gts = gts[sibindices,:]
gts = np.array(gts,dtype=np.int8)
id_dict = make_id_dict(ids[sibindices,:],1)
# Check which sibling pairs have genotypes
sibpair_indices = np.zeros((sibpairs.shape),dtype=bool)
sibpair_indices[:,0] = np.array([x in id_dict for x in sibpairs[:,0]])
sibpair_indices[:,1] = np.array([x in id_dict for x in sibpairs[:,1]])
sibpairs = sibpairs[np.sum(sibpair_indices,axis=1)==2,:]
logging.info(str(np.sum(sibpairs.shape[0]))+' sibpairs have genotypes in '+bedfile)
# Find indices of sibpairs
sibpair_indices = np.zeros((sibpairs.shape),dtype=int)
sibpair_indices[:,0] = np.array([id_dict[x] for x in sibpairs[:,0]])
sibpair_indices[:,1] = np.array([id_dict[x] for x in sibpairs[:,1]])
# LD scores
logging.info('Reading LD scores from '+ldfile)
ld = np.loadtxt(ldfile,usecols=3,skiprows=1)
ldsnps = np.loadtxt(ldfile,usecols=1,skiprows=1,dtype=str)
ld_dict = make_id_dict(ldsnps)
in_ld_dict = np.array([x in ld_dict for x in bed.sid[:total_snps_n]])
# Filtering on MAF
logging.info('Before filtering on MAF and having an LD score, there were '+str(gts.shape[1])+' SNPs')
freq_pass = np.logical_and(np.logical_and(freqs > min_maf, freqs < 1-min_maf),in_ld_dict)
gts = gts[:,freq_pass]
freqs = freqs[freq_pass]
logging.info('After filtering on MAF and having an LD score, there are '+str(gts.shape[1])+' SNPs')
if mapfile is None:
    bimfile = bedfile.split('.bed')[0]+'.bim'
    logging.info('Separate genetic map not provided, so attempting to read map from '+bimfile)
    map = np.loadtxt(bimfile, usecols=2)[:total_snps_n]
    chr = np.loadtxt(bimfile,usecols=0,dtype=str)[:total_snps_n]
    chr = np.unique(chr)
    if chr.shape[0]>1:
        raise(ValueError('More than 1 chromosome in input bedfile'))
    else:
        chr = chr[0]
    # Check for NAs
    if np.sum(np.isnan(map))>0:
        raise(ValueError('Map cannot have NAs'))
    if np.min(map)<0:
        raise(ValueError('Map file cannot have negative values'))
    # Check ordering
    ordered_map = np.sort(map)
    if np.array_equal(map,ordered_map):
        pass
    else:
        raise(ValueError('Map not monotonic. Please make sure input is ordered correctly'))
    # Check scale
    if np.max(map)>5000:
        raise(ValueError('Maximum value of map too large'))
    map = map[freq_pass]
    logging.info('Read map')
else:
    map = np.loadtxt(mapfile)
# Weights
weights = np.power(ld[np.array([ld_dict[x] for x in bed.sid[:total_snps_n][freq_pass]])],-1)
# IBD
logging.info('Inferring IBD')
ibd = infer_ibd(sibpair_indices,gts,freqs,map,weights,p)
logging.info('smooth')
ibd, allsegs = smooth_ibd(ibd,map,p_length)
## Write output
snps = bed.sid[:total_snps_n][freq_pass]
# Write segments
segs_outfile = outprefix+'.ibd.segments.gz'
logging.info('Writing segments to '+segs_outfile)
write_segs(sibpairs,allsegs,chr,snps,segs_outfile)
outfile = outprefix+'.ibd.gz'
logging.info('Writing matrix output to '+str(outfile))
ibd = np.row_stack((np.column_stack((np.array(['sib1','sib2']).reshape((1,2)),snps.reshape(1,gts.shape[1]))),
                    np.column_stack((sibpairs,ibd))))
np.savetxt(outfile,ibd,fmt='%s')
>>>>>>> c251ebcf
<|MERGE_RESOLUTION|>--- conflicted
+++ resolved
@@ -1,7 +1,6 @@
 from pysnptools.snpreader import Bed
 from sibreg.sibreg import *
 import argparse, gzip
-<<<<<<< HEAD
 from numba import njit, prange, set_num_threads
 from numba import config as numba_config
 from sibreg.bin.preprocess_data import create_pedigree
@@ -235,15 +234,6 @@
 
 
 ####### Transition Matrix ######
-=======
-from numba import njit, prange
-import logging
-
-logging.basicConfig(
-    format='%(asctime)s %(levelname)-8s %(message)s',
-    level=logging.INFO,
-    datefmt='%Y-%m-%d %H:%M:%S')
->>>>>>> c251ebcf
 @njit
 def transition_matrix(cM):
     """Compute probabilities of transitioning between IBD states as a function of genetic distance.
@@ -466,13 +456,7 @@
     segments = find_segments(path,map,snps,pos)
     if len(segments)>1:
         for i in range(len(segments)):
-<<<<<<< HEAD
             if segments[i].length < min_length:
-=======
-            length_prob = 1-np.exp(-segments[i].length/100.0)
-            if length_prob<p_length:
-
->>>>>>> c251ebcf
                 if i==0:
                     if segments[i].start == segments[i].end:
                         path[segments[i].start] = segments[i+1].state
@@ -537,7 +521,6 @@
     write_segs(sibpairs,allsegs,chr,snps,outfile)
     return allsegs
 
-<<<<<<< HEAD
 def infer_ibd_chr(bedfile, sibpairs, p, min_length = 0.01, mapfile=None, ibdmatrix = False, ld_out = False):
     ## Read bed
     print('Reading genotypes from ' + bedfile)
@@ -714,137 +697,4 @@
 
 ######### Infer IBD ###########
 for i in range(bedfiles.shape[0]):
-    infer_ibd_chr(bedfiles[i], sibpairs, p, min_length=min_length, mapfile=args.map, ibdmatrix=args.ibdmatrix, ld_out=args.ld_out)
-=======
-# parser = argparse.ArgumentParser()
-# parser.add_argument('--bed',
-#                     type=str,help='Address of the unphased genotypes in .bed format. If there is a ~ in the address, ~ is replaced by the chromosome numbers in the range of [from_chr, to_chr) for each chromosome(from_chr and to_chr are two optional parameters for this script). Should be supplemented with from_chr and to_chr.')
-# parser.add_argument('--king',
-#                     type=str,
-#                     default = None,
-#                     help='Address of the king file')
-# parser.add_argument('--ldscores',type=str,help='Path to directory with LD scores',default=None)
-# parser.add_argument('--map',type=str,default=None)
-# parser.add_argument('--outprefix',
-#                     type=str,
-#                     default = "parent_imputed",
-#                     help="Writes the result of imputation for chromosome i to outprefix{i}")
-# parser.add_argument('--min_p_seg',type=float,help='Smooth short segments with probability of length smaller than that less than min_p_seg',
-#                     default=1e-3)
-# parser.add_argument('--p_error',type=float,help='Probability of genotyping error',default=1e-4)
-# parser.add_argument('--min_maf',type=float,help='Minimum minor allele frequency',default=1e-4)
-# args = parser.parse_args()
-
-# p = args.p_error
-# p_length = args.min_p_seg
-# bedfile = args.bed+'.bed'
-# kinfile = args.king
-# ldfile = args.ldscores
-# min_maf = args.min_maf
-# mapfile = args.map
-# outprefix = args.outprefix
-
-p = 1e-4
-p_length = 1e-3
-bedfile = '/disk/genetics4/ukb/alextisyoung/haplotypes/relatives/bedfiles/ukb_hap_chr22.bed'
-kinfile = '/disk/genetics4/ukb/alextisyoung/haplotypes/relatives/bedfiles/hap.kin0'
-ldfile = '/disk/genetics4/ukb/alextisyoung/haplotypes/relatives/bedfiles/ldscores/22.l2.ldscore.gz'
-min_maf = 0.01
-mapfile = None
-outprefix = 'ibd/chr_22'
-# total_snps_n = 1000
-total_snps_n = 500
-logging.info('start')
-kin_header = np.array(open(kinfile,'r').readline().split('\t'))
-logging.info('kin loaded')
-inf_type_index = np.where(np.array([x[0:7]=='InfType' for x in kin_header]))[0][0]
-logging.info('1')
-id1_index = np.where(np.array(kin_header)=='ID1')[0][0]
-logging.info('2')
-id2_index = np.where(np.array(kin_header)=='ID2')[0][0]
-logging.info('3')
-sibpairs = np.loadtxt(kinfile,dtype=str,skiprows=1,usecols=(id1_index,id2_index,inf_type_index))
-logging.info('4')
-sibpairs = sibpairs[sibpairs[:,2]=='FS',0:2]
-logging.info('Found '+str(sibpairs.shape[0])+' full sibling pairs in '+kinfile)
-
-# Read bed
-logging.info('Reading genotypes from '+bedfile)
-bed = Bed(bedfile,count_A1=True)
-ids = bed.iid
-id_dict = make_id_dict(ids,1)
-sibindices = np.sort(np.array([id_dict[x] for x in sibpairs.flatten()]))
-gts = bed[:,:total_snps_n].read().val
-freqs = np.mean(gts,axis=0)/2.0
-gts = gts[sibindices,:]
-gts = np.array(gts,dtype=np.int8)
-id_dict = make_id_dict(ids[sibindices,:],1)
-# Check which sibling pairs have genotypes
-sibpair_indices = np.zeros((sibpairs.shape),dtype=bool)
-sibpair_indices[:,0] = np.array([x in id_dict for x in sibpairs[:,0]])
-sibpair_indices[:,1] = np.array([x in id_dict for x in sibpairs[:,1]])
-sibpairs = sibpairs[np.sum(sibpair_indices,axis=1)==2,:]
-logging.info(str(np.sum(sibpairs.shape[0]))+' sibpairs have genotypes in '+bedfile)
-# Find indices of sibpairs
-sibpair_indices = np.zeros((sibpairs.shape),dtype=int)
-sibpair_indices[:,0] = np.array([id_dict[x] for x in sibpairs[:,0]])
-sibpair_indices[:,1] = np.array([id_dict[x] for x in sibpairs[:,1]])
-# LD scores
-logging.info('Reading LD scores from '+ldfile)
-ld = np.loadtxt(ldfile,usecols=3,skiprows=1)
-ldsnps = np.loadtxt(ldfile,usecols=1,skiprows=1,dtype=str)
-ld_dict = make_id_dict(ldsnps)
-in_ld_dict = np.array([x in ld_dict for x in bed.sid[:total_snps_n]])
-# Filtering on MAF
-logging.info('Before filtering on MAF and having an LD score, there were '+str(gts.shape[1])+' SNPs')
-freq_pass = np.logical_and(np.logical_and(freqs > min_maf, freqs < 1-min_maf),in_ld_dict)
-gts = gts[:,freq_pass]
-freqs = freqs[freq_pass]
-logging.info('After filtering on MAF and having an LD score, there are '+str(gts.shape[1])+' SNPs')
-if mapfile is None:
-    bimfile = bedfile.split('.bed')[0]+'.bim'
-    logging.info('Separate genetic map not provided, so attempting to read map from '+bimfile)
-    map = np.loadtxt(bimfile, usecols=2)[:total_snps_n]
-    chr = np.loadtxt(bimfile,usecols=0,dtype=str)[:total_snps_n]
-    chr = np.unique(chr)
-    if chr.shape[0]>1:
-        raise(ValueError('More than 1 chromosome in input bedfile'))
-    else:
-        chr = chr[0]
-    # Check for NAs
-    if np.sum(np.isnan(map))>0:
-        raise(ValueError('Map cannot have NAs'))
-    if np.min(map)<0:
-        raise(ValueError('Map file cannot have negative values'))
-    # Check ordering
-    ordered_map = np.sort(map)
-    if np.array_equal(map,ordered_map):
-        pass
-    else:
-        raise(ValueError('Map not monotonic. Please make sure input is ordered correctly'))
-    # Check scale
-    if np.max(map)>5000:
-        raise(ValueError('Maximum value of map too large'))
-    map = map[freq_pass]
-    logging.info('Read map')
-else:
-    map = np.loadtxt(mapfile)
-# Weights
-weights = np.power(ld[np.array([ld_dict[x] for x in bed.sid[:total_snps_n][freq_pass]])],-1)
-# IBD
-logging.info('Inferring IBD')
-ibd = infer_ibd(sibpair_indices,gts,freqs,map,weights,p)
-logging.info('smooth')
-ibd, allsegs = smooth_ibd(ibd,map,p_length)
-## Write output
-snps = bed.sid[:total_snps_n][freq_pass]
-# Write segments
-segs_outfile = outprefix+'.ibd.segments.gz'
-logging.info('Writing segments to '+segs_outfile)
-write_segs(sibpairs,allsegs,chr,snps,segs_outfile)
-outfile = outprefix+'.ibd.gz'
-logging.info('Writing matrix output to '+str(outfile))
-ibd = np.row_stack((np.column_stack((np.array(['sib1','sib2']).reshape((1,2)),snps.reshape(1,gts.shape[1]))),
-                    np.column_stack((sibpairs,ibd))))
-np.savetxt(outfile,ibd,fmt='%s')
->>>>>>> c251ebcf
+    infer_ibd_chr(bedfiles[i], sibpairs, p, min_length=min_length, mapfile=args.map, ibdmatrix=args.ibdmatrix, ld_out=args.ld_out)