--- conflicted
+++ resolved
@@ -4,8 +4,28 @@
 #TODO add tests with nan
 class TestCommanline(unittest.TestCase):
     p_value_threshold = 0.01
-<<<<<<< HEAD
-    def test_impute_runner_with_unphased_pedigree(self):
+    def test_impute_with_unphased_pedigree_control(self):
+        command = ["python",
+                   "impute.py",
+                   "-c",
+                   "test_data/sample.our",
+                   "--snipar_ibd",
+                   "--bed", "test_data/sample_reduced~",
+                   "--from_chr", "1",
+                   "--to_chr", "3",
+                   "--pedigree", "test_data/sample.ped",
+                   "--threads", "10",
+                   "--output_address", "outputs/tmp/test_impute_with_unphased_pedigree_control~",
+                   ]
+        subprocess.check_call(command)
+        coef, z, p_value = imputation_test([1],
+                imputed_prefix = "outputs/tmp/test_impute_with_unphased_pedigree_control",
+                expected_prefix = "test_data/sample",
+                )
+        self.assertGreaterEqual(p_value[0], self.p_value_threshold)
+        self.assertGreaterEqual(p_value[1], self.p_value_threshold)
+
+    def test_impute_with_unphased_pedigree(self):
         command = ["python",
                    "impute.py",
                    "test_data/sample.our",
@@ -20,18 +40,16 @@
         subprocess.check_call(command)
     
     def test_impute_with_unphased_pedigree_chunks_control(self):
-=======
-    def test_impute_runner_with_unphased_pedigree_control(self):
->>>>>>> bdffa27b
-        command = ["python",
-                   "impute.py",
-                   "-c",
-                   "test_data/sample.our",
-                   "--snipar_ibd",
-                   "--bed", "test_data/sample_reduced~",
-                   "--from_chr", "1",
-                   "--to_chr", "3",
-                   "--pedigree", "test_data/sample.ped",
+        command = ["python",
+                   "impute.py",
+                   "-c",
+                   "test_data/sample.our",
+                   "--snipar_ibd",
+                   "--bed", "test_data/sample_reduced~",
+                   "--from_chr", "1",
+                   "--to_chr", "3",
+                   "--pedigree", "test_data/sample.ped",
+                   "--chunks", "7",
                    "--threads", "10",
                    "--output_address", "outputs/tmp/test_impute_with_unphased_pedigree_control~",
                    ]
@@ -43,81 +61,59 @@
         self.assertGreaterEqual(p_value[0], self.p_value_threshold)
         self.assertGreaterEqual(p_value[1], self.p_value_threshold)
 
-<<<<<<< HEAD
-    def test_impute_with_unphased_pedigree_control(self):
-=======
-    def test_impute_runner_with_unphased_pedigree(self):
-        command = ["python",
-                   "impute_runner.py",
-                   "test_data/sample.our",
-                   "--snipar_ibd",
-                   "--bed", "test_data/sample_reduced~",
-                   "--from_chr", "1",
-                   "--to_chr", "2",
-                   "--pedigree", "test_data/sample.ped",
-                   "--threads", "10",
-                   "--output_address", "outputs/tmp/test_impute_runner_with_unphased_pedigree~",
-                   ]
-        subprocess.check_call(command)
-    
-    def test_impute_runner_with_unphased_pedigree_chunks_control(self):
->>>>>>> bdffa27b
-        command = ["python",
-                   "impute.py",
-                   "-c",
-                   "test_data/sample.our",
-                   "--snipar_ibd",
-                   "--bed", "test_data/sample_reduced~",
-                   "--from_chr", "1",
-                   "--to_chr", "3",
-                   "--pedigree", "test_data/sample.ped",
+
+    def test_impute_with_unphased_pedigree_control_legacy_ibd(self):
+        command = ["python",
+                   "impute.py",
+                   "-c",
+                   "test_data/sample.king",
+                   "--bed", "test_data/sample_reduced~",
+                   "--from_chr", "1",
+                   "--to_chr", "3",
+                   "--pedigree", "test_data/sample.ped",
+                   "--threads", "10",
+                   "--output_address", "outputs/tmp/test_impute_with_unphased_pedigree_control~",
+                   ]
+        subprocess.check_call(command)
+        coef, z, p_value = imputation_test([1],
+                imputed_prefix = "outputs/tmp/test_impute_with_unphased_pedigree_control",
+                expected_prefix = "test_data/sample",
+                )
+        self.assertGreaterEqual(p_value[0], self.p_value_threshold)
+        self.assertGreaterEqual(p_value[1], self.p_value_threshold)
+
+
+    def test_impute_with_phased_pedigree_control(self):
+        command = ["python",
+                   "impute.py",
+                   "-c",
+                   "test_data/sample.our",
+                   "--snipar_ibd",
+                   "--bgen", "test_data/sample_reduced~",
+                   "--from_chr", "1",
+                   "--to_chr", "3",
+                   "--pedigree", "test_data/sample.ped",
+                   "--threads", "10",
+                   "--output_address", "outputs/tmp/test_impute_with_phased_pedigree_control~",
+                   ]
+        subprocess.check_call(command)
+        coef, z, p_value = imputation_test([1, 2],
+                imputed_prefix = "outputs/tmp/test_impute_with_phased_pedigree_control",
+                expected_prefix = "test_data/sample",
+                )
+        self.assertGreaterEqual(p_value[0], self.p_value_threshold)
+        self.assertGreaterEqual(p_value[1], self.p_value_threshold)
+
+    def test_impute_with_phased_pedigree_chunks_control(self):
+        command = ["python",
+                   "impute.py",
+                   "-c",
+                   "test_data/sample.our",
+                   "--snipar_ibd",
+                   "--bgen", "test_data/sample_reduced~",
+                   "--from_chr", "1",
+                   "--to_chr", "3",
                    "--chunks", "7",
-                   "--threads", "10",
-                   "--output_address", "outputs/tmp/test_impute_with_unphased_pedigree_control~",
-                   ]
-        subprocess.check_call(command)
-        coef, z, p_value = imputation_test([1],
-                imputed_prefix = "outputs/tmp/test_impute_with_unphased_pedigree_control",
-                expected_prefix = "test_data/sample",
-                )
-        self.assertGreaterEqual(p_value[0], self.p_value_threshold)
-        self.assertGreaterEqual(p_value[1], self.p_value_threshold)
-
-<<<<<<< HEAD
-    def test_impute_with_unphased_pedigree_control_legacy_ibd(self):
-=======
-
-    def test_impute_runner_with_unphased_pedigree_control_legacy_ibd(self):
->>>>>>> bdffa27b
-        command = ["python",
-                   "impute.py",
-                   "-c",
-                   "test_data/sample.king",
-                   "--bed", "test_data/sample_reduced~",
-                   "--from_chr", "1",
-                   "--to_chr", "3",
-                   "--pedigree", "test_data/sample.ped",
-                   "--threads", "10",
-                   "--output_address", "outputs/tmp/test_impute_with_unphased_pedigree_control~",
-                   ]
-        subprocess.check_call(command)
-        coef, z, p_value = imputation_test([1],
-                imputed_prefix = "outputs/tmp/test_impute_with_unphased_pedigree_control",
-                expected_prefix = "test_data/sample",
-                )
-        self.assertGreaterEqual(p_value[0], self.p_value_threshold)
-        self.assertGreaterEqual(p_value[1], self.p_value_threshold)
-
-
-    def test_impute_with_phased_pedigree_control(self):
-        command = ["python",
-                   "impute.py",
-                   "-c",
-                   "test_data/sample.our",
-                   "--snipar_ibd",
-                   "--bgen", "test_data/sample_reduced~",
-                   "--from_chr", "1",
-                   "--to_chr", "3",
                    "--pedigree", "test_data/sample.ped",
                    "--threads", "10",
                    "--output_address", "outputs/tmp/test_impute_with_phased_pedigree_control~",
@@ -130,28 +126,6 @@
         self.assertGreaterEqual(p_value[0], self.p_value_threshold)
         self.assertGreaterEqual(p_value[1], self.p_value_threshold)
 
-    def test_impute_with_phased_pedigree_chunks_control(self):
-        command = ["python",
-                   "impute.py",
-                   "-c",
-                   "test_data/sample.our",
-                   "--snipar_ibd",
-                   "--bgen", "test_data/sample_reduced~",
-                   "--from_chr", "1",
-                   "--to_chr", "3",
-                   "--chunks", "7",
-                   "--pedigree", "test_data/sample.ped",
-                   "--threads", "10",
-                   "--output_address", "outputs/tmp/test_impute_with_phased_pedigree_control~",
-                   ]
-        subprocess.check_call(command)
-        coef, z, p_value = imputation_test([1, 2],
-                imputed_prefix = "outputs/tmp/test_impute_with_phased_pedigree_control",
-                expected_prefix = "test_data/sample",
-                )
-        self.assertGreaterEqual(p_value[0], self.p_value_threshold)
-        self.assertGreaterEqual(p_value[1], self.p_value_threshold)
-
     def test_impute_with_unphased_king(self):
         command = ["python",
                    "impute.py",
@@ -189,12 +163,9 @@
         self.assertGreaterEqual(p_value[0], self.p_value_threshold)
         self.assertGreaterEqual(p_value[1], self.p_value_threshold)
 
-<<<<<<< HEAD
-    def test_impute_with_unphased_king_control_legacy_ibd(self):
-=======
-    def test_impute_runner_with_unphased_king_control_pca(self):
-        command = ["python",
-                   "impute_runner.py",
+    def test_impute_with_unphased_king_control_pca(self):
+        command = ["python",
+                   "impute.py",
                    "-c",
                    "test_data/sample.our",
                    "--snipar_ibd",
@@ -207,19 +178,18 @@
                    "--pc_num", "8",
                    "-find_optimal_pc",
                    "--threads", "10",
-                   "--output_address", "outputs/tmp/test_impute_runner_with_unphased_king_control~",
-                   ]
-        subprocess.check_call(command)
-        coef, z, p_value = imputation_test([1, 2],
-                imputed_prefix = "outputs/tmp/test_impute_runner_with_unphased_king_control",
+                   "--output_address", "outputs/tmp/test_impute_with_unphased_king_control~",
+                   ]
+        subprocess.check_call(command)
+        coef, z, p_value = imputation_test([1, 2],
+                imputed_prefix = "outputs/tmp/test_impute_with_unphased_king_control",
                 expected_prefix = "test_data/sample",
                 )
         #TODO use pvals
         self.assertAlmostEqual(coef[0], 1., delta=0.02)
         self.assertAlmostEqual(coef[1], 1., delta=0.02)
 
-    def test_impute_runner_with_unphased_king_control_legacy_ibd(self):
->>>>>>> bdffa27b
+    def test_impute_with_unphased_king_control_legacy_ibd(self):
         command = ["python",
                    "impute.py",
                    "-c",
