"""Runs the sib-regression for the specified source and writes the result in an HDF5 file.

This script performs imputation of missing parental genotypes from observed genotypes in a family. It can impute missing parents from families with no genotyped parents but at least two genotyped siblings, or one genotyped parent and one or more genotyped offspring. To specify the siblings, one can either provide a pedigree file (--pedigree option) or
 the relatedness inference output from KING with the --related --degree 1 options along with age and sex information.

The pedigree file is a plain text file with header and columns: FID (family ID), IID (individual ID), FATHER_ID (ID of father), MOTHER_ID (ID of mother).
Note that individuals are assumed to have unique individual IDS (IID). Siblings are identified through individuals that have the same FID and the same FATHER_ID and MOTHER_ID.

Use the --king option to provide the KING relatedness inference output (usually has suffix .kin0) and the --agesex option to provide the age & sex information. The script
constructs a pedigree from this information and outputs it in the HDF5 output.

Args:
    -c : optional
        Duplicates offsprings of families with more than one offspring and both parents and add '_' to the start of their FIDs.
        These can be used for testing the imputation. The tests.test_imputation.imputation_test uses these.

    IBD : str
        Address of a file containing IBD statuses for all SNPs without segments.gz suffix. with --snipar_ibd flag this is assumed to be in snipar format and without it, it's assumed to be in king format.

    --snipar_ibd
        If not provided the ibd input is assumed to be in king format with an allsegs file

    --bgen : str
        Address of the phased genotypes in .bgen format(should not include '.bgen'). If there is a ~ in the address, ~ is replaced by the chromosome numbers in the range of [from_chr, to_chr) for each chromosome(from_chr and to_chr are two optional parameters for this script).

    --bed : str
        Address of the unphased genotypes in .bed format(should not include '.bed'). If there is a ~ in the address, ~ is replaced by the chromosome numbers in the range of [from_chr, to_chr) for each chromosome(from_chr and to_chr are two optional parameters for this script).

    --bim : str
        Address of a bim file containing positions of SNPs if the address is different from Bim file of genotypes

    --pcs : str, optional
        Address of the PCs file with header "FID IID PC1 PC2 ...". If provided MAFs will be estimated from PCs

    --pc_num : int, optional
        Number of PCs to consider.

    -find_optimal_pc: optional
        It will use Akaike information criterion to find the optimal number of PCs to use for MAF estimation.

    --from_chr : int, optional
        Which chromosome (<=). Should be used with to_chr parameter.
        

    --to_chr : int, optional
        Which chromosome (<). Should be used with from_chr parameter.

    --output_address: str, optional
        The script writes the result of imputation to this path. If it contains '~', result of imputation for chromosome i will be written to a similar path where ~ has been replaced with i. The default value for output_address is 'parent_imputed_chr'.

    --start: int, optional
        The script can do the imputation on a slice of each chromosome. This is the start of that slice(it is inclusive).

    --end: int, optional
        The script can do the imputation on a slice of each chromosome. This is the end of that slice(it is inclusive).

    --pedigree : string, optional
        Address of the pedigree file. Pedigree file is a ' ' seperated csv with columns 'FID', 'IID', 'FATHER_ID', 'MOTHER_ID'.

    --king : string, optional
        Address of a kinship file in KING format. kinship file is a '\t' seperated csv with columns "FID1", "ID1", "FID2", "ID2, "InfType".
        Each row represents a relationship between two individuals. InfType column states the relationship between two individuals.
        The only relationships that matter for this script are full sibling and parent-offspring which are shown by 'FS' and 'PO' respectively.
        This file is used in creating a pedigree file and can be generated using KING.

    --agesex : string, optional
        Address of the agesex file. This is a " " seperated CSV with columns "FID", "IID", "FATHER_ID", "MOTHER_ID", "sex", "age".
        Each row contains the age and sex of one individual. Male and Female sex should be represented with 'M' and 'F'.
        Age column is used for distinguishing between parent and child in a parent-offsring relationship inferred from the kinship file.
        ID1 is a parent of ID2 if there is a 'PO' relationship between them and 'ID1' is at least 12 years older than ID2.

    --threads : int, optional
        Number of the threads to be used. This should not exceed number of the available cores. The default number of the threads is one.

    --processes: int, optional
        Number of processes for imputation chromosomes. Each chromosome is done on one process.

    --chunks: int, optional
        Number of chunks load data in(each process).

    --output_compression: str, optional
        Optional compression algorithm used in writing the output as an hdf5 file. It can be either gzip or lzf.

    --output_compression_opts': int, optional
        Additional settings for the optional compression algorithm. Take a look at the create_dataset function of h5py library for more information.

Results:
    HDF5 files
        For each chromosome i, an HDF5 file is created at outprefix{i}. This file contains imputed genotypes, the position of SNPs, columns of resulting bim file, contents of resulting bim file, pedigree table and, family ids
        of the imputed parents, under the keys 'imputed_par_gts', 'pos', 'bim_columns', 'bim_values', 'pedigree' and, 'families', 'parental_status' respectively.
        
"""
import logging
from sibreg.bin.preprocess_data import *
from sibreg.bin.impute_from_sibs import *
import argparse
import h5py
import random
import pandas as pd
import os
from multiprocessing import Pool
import git
from time import time
random.seed(1567924)

def run_imputation(data):
    """Runs the imputation and returns the consumed time
    Args:
        data : dict
            a dictionary with these keys and values:
            Keys:
                pedigree: pd.Dataframe
                    The standard pedigree table
                
                control : bool
                    Duplicates offsprings of families with more than one offspring and both parents and add '_' to the start of their FIDs.
                    These can be used for testing the imputation. The tests.test_imputation.imputation_test uses these.

                unphased_address: str, optional
                    Address of the bed file (does not inlude '.bed'). Only one of unphased_address and phased_address is neccessary.
                
                phased_address: str, optional
                    Address of the bed file (does not inlude '.bgen'). Only one of unphased_address and phased_address is neccessary.

                pcs : np.array[float], optional
                    A two-dimensional array containing pc scores for all individuals and SNPs respectively.

                pc_ids : set, optional
                    Set of ids of individuals in the pcs.

                find_optimal_pc : bool, optional
                    It will use Akaike information criterion to find the optimal number of PCs to use for MAF estimation.

                king_ibd: pd.Dataframe
                    IBD segments. Only needs to contain information about this chromosome. Should contain these columns: ID1, ID2, IBDType, Chr, StartSNP, StopSNP

                king_seg: pd.Dataframe
                    IBD segments. Only needs to contain information about this chromosome. Should contain these columns: Segment, Chr, StartSNP, StopSNP

                snipar_ibd: pd.Dataframe
                    IBD segments. Only needs to contain information about this chromosome. Should contain these columns: ID1, ID2, IBDType, Chr, start_coordinate, stop_coordinate

                output_address: str
                    The address to write the result of imputation on. The default value for output_address is 'parent_imputed_chr'.

                chunks: int
                    Number of chunks load data in(each process).

                start: int, optional
                    This function can do the imputation on a slice of each chromosome. If specified, his is the start of that slice(it is inclusive).

                end: int, optional
                    This function can do the imputation on a slice of each chromosome. If specified, his is the end of that slice(it is inclusive).
                    
                bim: str, optional
                    Address of a bim file containing positions of SNPs if the address is different from Bim file of genotypes.

                threads: int, optional
                    Number of the threads to be used. This should not exceed number of the available cores. The default number of the threads is one.

                output_compression: str, optional
                    Optional compression algorithm used in writing the output as an hdf5 file. It can be either gzip or lzf. None means no compression.

                output_compression_opts': int, optional
                    Additional settings for the optional compression algorithm. Take a look at the create_dataset function of h5py library for more information. None means no compression setting.
    Returns:
        float
            time consumed byt the imputation.
    """
    chunks = data["chunks"]
    pedigree = data["pedigree"]
    control = data["control"]
    phased_address = data.get("phased_address")
    unphased_address = data.get("unphased_address")
    snipar_ibd = data["snipar_ibd"]
    king_ibd = data["king_ibd"]
    king_seg = data["king_seg"]
    pcs = data["pcs"]
    pc_ids = data["pc_ids"]
    find_optimal_pc = data["find_optimal_pc"]
    output_address = data["output_address"]
    start = data.get("start")
    end = data.get("end")
    bim = data.get("bim")
    fam = data.get("fam")
    threads = data.get("threads")
    output_compression = data.get("output_compression")
    output_compression_opts = data.get("output_compression_opts")
    chromosome = data.get("chromosome")
    pedigree_nan = data.get("pedigree_nan")
    logging.info("processing " + str(phased_address) + "," + str(unphased_address))
    sibships, ibd, bim, chromosomes, ped_ids, pedigree_output = prepare_data(pedigree, phased_address, unphased_address, king_ibd, king_seg, snipar_ibd, bim, fam, control, chromosome = chromosome, pedigree_nan=pedigree_nan)
    number_of_snps = len(bim)
    start_time = time()
    #Doing imputation chunk by chunk
    if start is None:
        start = 0
    if end is None:
        end = number_of_snps

    if chunks > 1:
        for i in range(chunks):
            logging.info(f"imputing chunk {i+1}/{chunks}...")
            chunk_output_address = f"{output_address}_chunk{i}"
            interval = ((end-start+chunks-1)//chunks)
            chunk_start = start+i*interval
            chunk_end = min(start+(i+1)*interval, end)
            phased_gts, unphased_gts, iid_to_bed_index, pos, freqs, hdf5_output_dict = prepare_gts(phased_address, unphased_address, bim, pedigree_output, ped_ids, chromosomes, chunk_start, chunk_end, pcs, pc_ids, find_optimal_pc)
            imputed_fids, imputed_par_gts = impute(sibships, iid_to_bed_index, phased_gts, unphased_gts, ibd, pos, hdf5_output_dict, str(chromosomes), freqs, chunk_output_address, threads = threads, output_compression=output_compression, output_compression_opts=output_compression_opts)
            logging.info(f"imputing chunk {i}/{chunks} done")
        
        #Merging chunks one by one and then removing the outputs
        logging.info("merging chunks...")
        logging.info(f"merging chunks 1/{chunks}...")
        chunk_output_address = f"{output_address}_chunk{0}.hdf5"
        hdf5_results = {}
        with h5py.File(chunk_output_address, "r") as hf:
            for key, val in hf.items():
                hdf5_results[key] = np.array(val)
        os.remove(chunk_output_address)
        for i in range(1, chunks):
            logging.info(f"merging chunks {i+1}/{chunks}...")
            chunk_output_address = f"{output_address}_chunk{i}.hdf5"
            with h5py.File(chunk_output_address, "r") as hf:
                for key in ["imputed_par_gts",
                            "pos",
                            "non_duplicates",
                            "bim_values",
                            "ratio_ibd0",
                            "mendelian_error_ratio",
                            "estimated_genotyping_error",]:
                    new_val = np.array(hf[key])
                    hdf5_results[key] = np.hstack((hdf5_results[key], new_val))
                non_duplicates = np.array(hf["non_duplicates"])
                non_duplicates = hdf5_results["non_duplicates"][-1] + non_duplicates + 1
                hdf5_results["non_duplicates"] = np.hstack((hdf5_results["non_duplicates"], non_duplicates))                
            os.remove(chunk_output_address)
        logging.info(f"writing results of the merge")
        #Writing the merged output
        with h5py.File(f"{output_address}.hdf5", "w") as hf:
            hf.create_dataset('imputed_par_gts', imputed_par_gts.shape, dtype = 'float16', chunks = True, compression = output_compression, compression_opts=output_compression_opts, data = imputed_par_gts)
            hf['families'] = np.array(families, dtype='S')
            hf['parental_status'] = parental_status
            hf['pos'] = pos
            hf["bim_columns"] = bim_columns
            hf["bim_values"] = bim_values
            hf["pedigree"] =  pedigree
            hf["ratio_ibd0"] = ratio_ibd0
            hf["non_duplicates"] = non_duplicates
        logging.info(f"merging chunks done")
    elif chunks == 1:
        phased_gts, unphased_gts, iid_to_bed_index, pos, freqs, hdf5_output_dict = prepare_gts(phased_address, unphased_address, bim, pedigree_output, ped_ids, chromosomes, start, end, pcs, pc_ids, find_optimal_pc)
        imputed_fids, imputed_par_gts = impute(sibships, iid_to_bed_index, phased_gts, unphased_gts, ibd, pos, hdf5_output_dict, str(chromosomes), freqs, output_address, threads = threads, output_compression=output_compression, output_compression_opts=output_compression_opts)
    else:
        raise Exception("invalid chunks, chunks should be a positive integer")  
    end_time = time()
    return (end_time-start_time)

#does the imputation and writes the results
if __name__ == "__main__":
    logging.basicConfig(level=logging.INFO, format='%(asctime)s %(levelname)s %(module)s - %(funcName)s: %(message)s')
    parser = argparse.ArgumentParser()
    parser.add_argument('-c',
                        action='store_true')
    parser.add_argument('ibd',
                        type=str,
                        help='IBD file withoout suffix')
    parser.add_argument('--snipar_ibd',
                        action='store_true',
                        help='If not provided the ibd input is assumed to be in king format with an allsegs file')
    parser.add_argument('--bgen',
                        type=str,help='Address of the phased genotypes in .bgen format. If there is a ~ in the address, ~ is replaced by the chromosome numbers in the range of [from_chr, to_chr) for each chromosome(from_chr and to_chr are two optional parameters for this script).')
    parser.add_argument('--bed',
                        type=str,help='Address of the unphased genotypes in .bed format. If there is a ~ in the address, ~ is replaced by the chromosome numbers in the range of [from_chr, to_chr) for each chromosome(from_chr and to_chr are two optional parameters for this script). Should be supplemented with from_chr and to_chr.')
    parser.add_argument('--from_chr',
                        type=int,                        
                        help='Which chromosome (<=). Should be used with to_chr parameter.')
    parser.add_argument('--to_chr',
                        type=int,
                        help='Which chromosome (<). Should be used with from_chr parameter.')
    parser.add_argument('--bim',
                        type=str,
                        default = None,
                        help='Address of a bim file containing positions of SNPs if the address is different from Bim file of genotypes')
    parser.add_argument('--fam',
                        type=str,
                        default = None,
                        help='Address of a fam file containing positions of SNPs if the address is different from fam file of genotypes')
    parser.add_argument('--output_address',
                        type=str,
                        default = "parent_imputed",
                        help="Writes the result of imputation for chromosome i to outprefix{i}")
    parser.add_argument('--start',
                        type=int,
                        help='Start index of SNPs to perform imputation for in genotype file (starting at zero). Should be used with end parameter.',
                        default=None)
    parser.add_argument('--end',
                        type=int,
                        help='End index of SNPs to perform imputation for in genotype file (goes from 0 to (end-1). Should be used with start parameter.',
                        default=None)
    parser.add_argument('--pedigree',
                        type=str,
                        default = None,
                        help='Pedigree file with siblings sharing family ID')
    parser.add_argument('--king',
                        type=str,
                        default = None,
                        help='Address of the king file')
    parser.add_argument('--agesex',
                        type=str,
                        default = None,
                        help='Address of the agesex file with header "FID IID age sex"')
    parser.add_argument('--pcs',
                        type=str,
                        default = None,
                        help='Address of the PCs file with header "FID IID PC1 PC2 ...". The IID ordering should be the same as fam file. If provided MAFs will be estimated from PCs')
    parser.add_argument('--pc_num',
                        type=int,
                        default = None,
                        help='Number of PCs to consider')
    parser.add_argument('-find_optimal_pc',
                        action='store_true',
                        help='It will use Akaike information criterion to find the optimal number of PCs to use for MAF estimation.')
    parser.add_argument('--threads',
                        type=int,
                        default=1, 
                        help='Number of the cores to be used')
    parser.add_argument('--processes',
                        type=int,
                        default=1,
                        help='Number of processes for imputation chromosomes. Each chromosome is done on one process.')
    parser.add_argument('--chunks',
                        type=int,
                        default=1,
                        help='Number of chunks in each process')
    parser.add_argument('--output_compression',
                        type=str,
                        default=None,
                        help='Optional compression algorithm used in writing the output as an hdf5 file. It can be either gzip or lzf')
    parser.add_argument('--output_compression_opts',
                        type=int,
                        default=None,
                        help='Additional settings for the optional compression algorithm. Take a look at the create_dataset function of h5py library for more information.')
    parser.add_argument('--pedigree_nan',
                        type=str,
                        default='0',
                        help='The value representing NaN in the pedigreee.')

    args=parser.parse_args()
    if args.bgen is None and args.bed is None:
        raise Exception("You should supplement the code with at least one genotype address") 
    
    try:
        dir_name = os.path.dirname(os.path.realpath(__file__))
<<<<<<< HEAD
=======
        import git
>>>>>>> ff48c642
        repo = git.Repo(dir_name)
        logging.info(f"Last commit is: {repo.head.commit}")
        logging.info(f"summary is: {repo.head.commit.summary}")
        logging.info(f"Active branch is: {repo.active_branch.name}")        
<<<<<<< HEAD
    except git.exc.InvalidGitRepositoryError:
=======
    except :
>>>>>>> ff48c642
        pass

    #fids starting with _ are reserved for control
    #Families should not have grandparents
    if not args.pedigree:
        logging.info("creating pedigree ...")
        pedigree = create_pedigree(args.king, args.agesex)
    else:
        pedigree = pd.read_csv(args.pedigree, delim_whitespace=True)
    logging.info("pedigree loaded.")

    logging.info("Loading ibd ...")
    ibd_pd = pd.read_csv(f"{args.ibd}.segments.gz", delim_whitespace=True).astype(str)
    snipar_ibd = None
    king_ibd = None
    king_seg = None
    pcs = None
    pc_ids = None
    if args.snipar_ibd:
        snipar_ibd = ibd_pd
        if not {"ID1", "ID2", "IBDType", "Chr", "start_coordinate", "stop_coordinate",}.issubset(set(snipar_ibd.columns.values.tolist())):
            raise Exception("Invalid ibd columns. Columns must be: ID1, ID2, IBDType, Chr, start_coordinate, stop_coordinate")
    else:
        king_ibd = ibd_pd
        king_seg = pd.read_csv(f"{args.ibd}allsegs.txt", delim_whitespace=True).astype(str)    
    logging.info("ibd loaded.")

    logging.info("loading pcs ...")
    if args.pcs:
        #ordering should be the same
        pcs = pd.read_csv(f"{args.pcs}", delim_whitespace=True)
        pc_ids = pcs.iloc[:, 1].values.astype("S").tolist()
        pcs = pcs.iloc[:, 2:].values
        if not args.pc_num is None:
            if args.pc_num > pcs.shape[1]:
                raise Exception(f"pc_num={args.pc_num} more than {pcs.shape} PCs available in pcs")
            else:
                pcs = pcs[:,:args.pc_num]
    logging.info("pcs loaded")
    
    if (args.from_chr is not None) and (args.to_chr is not None):
        chromosomes = [str(chromosome) for chromosome in range(args.from_chr, args.to_chr)]
    else:
        chromosomes = [None]

    if (args.bed and "~" in args.bed) or (args.bgen and "~" in args.bgen) or (args.output_address and "~" in args.output_address):
        if args.to_chr is None or args.from_chr is None:
            raise Exception("no chromosome range specified for the wildcard ~ in the address")

    if args.bgen:
        if args.to_chr is None or args.from_chr is None:
            raise Exception("Chromosome range should be specified with phased genotype")

    def none_tansform(a, b, c):
        if a is not None:
            return a.replace(b, c)
        return None
    inputs = [{"pedigree": pedigree,
            "control":args.c,
            "phased_address": none_tansform(args.bgen, "~", str(chromosome)),
            "unphased_address": none_tansform(args.bed, "~", str(chromosome)),
            "snipar_ibd": snipar_ibd,
            "king_ibd": king_ibd,
            "king_seg": king_seg,
            "pcs": pcs,
            "pc_ids": pc_ids,
            "find_optimal_pc": args.find_optimal_pc,
            "output_address":none_tansform(args.output_address, "~", str(chromosome)),
            "start": args.start,
            "end": args.end,
            "bim": none_tansform(args.bim, "~", str(chromosome)),
            "fam": none_tansform(args.fam, "~", str(chromosome)),
            "threads": args.threads,
            "chunks": args.chunks,
            "output_compression":args.output_compression,
            "output_compression_opts":args.output_compression_opts,
            "chromosome":chromosome,
            "pedigree_nan":args.pedigree_nan,
            }
            for chromosome in chromosomes]
    #TODO output more information about the imputation inside the hdf5 filehf
<<<<<<< HEAD
    with Pool(args.processes) as pool:
        logging.info("staring process pool")
        if len(inputs)>1:
            consumed_time = pool.map(run_imputation, inputs)
        else:
            start = time()
            run_imputation(inputs[0])
            consumed_time = time()-start
        logging.info("imputation time: "+str(np.sum(consumed_time)))
=======
    if args.processes > 1:
        with Pool(args.processes) as pool:
            logging.info("staring process pool")        
            consumed_time = pool.map(run_imputation, inputs)
            logging.info("imputation time: "+str(np.sum(consumed_time)))
    else:
        start_time = time.time()
        for args in inputs:
            run_imputation(args)
        end_time = time.time()
        logging.info(f"imputation time: {end_time-start_time}")
>>>>>>> ff48c642
<|MERGE_RESOLUTION|>--- conflicted
+++ resolved
@@ -99,7 +99,6 @@
 import pandas as pd
 import os
 from multiprocessing import Pool
-import git
 from time import time
 random.seed(1567924)
 
@@ -224,13 +223,16 @@
             with h5py.File(chunk_output_address, "r") as hf:
                 for key in ["imputed_par_gts",
                             "pos",
-                            "non_duplicates",
-                            "bim_values",
                             "ratio_ibd0",
                             "mendelian_error_ratio",
                             "estimated_genotyping_error",]:
-                    new_val = np.array(hf[key])
+                    #TODO fix max estimator loggigng
+                    new_val = np.array(hf[key])                
                     hdf5_results[key] = np.hstack((hdf5_results[key], new_val))
+                for key in ["bim_values"]:
+                    #TODO fix max estimator loggigng
+                    new_val = np.array(hf[key])                
+                    hdf5_results[key] = np.vstack((hdf5_results[key], new_val))
                 non_duplicates = np.array(hf["non_duplicates"])
                 non_duplicates = hdf5_results["non_duplicates"][-1] + non_duplicates + 1
                 hdf5_results["non_duplicates"] = np.hstack((hdf5_results["non_duplicates"], non_duplicates))                
@@ -238,15 +240,11 @@
         logging.info(f"writing results of the merge")
         #Writing the merged output
         with h5py.File(f"{output_address}.hdf5", "w") as hf:
-            hf.create_dataset('imputed_par_gts', imputed_par_gts.shape, dtype = 'float16', chunks = True, compression = output_compression, compression_opts=output_compression_opts, data = imputed_par_gts)
-            hf['families'] = np.array(families, dtype='S')
-            hf['parental_status'] = parental_status
-            hf['pos'] = pos
-            hf["bim_columns"] = bim_columns
-            hf["bim_values"] = bim_values
-            hf["pedigree"] =  pedigree
-            hf["ratio_ibd0"] = ratio_ibd0
-            hf["non_duplicates"] = non_duplicates
+            for key, val in hdf5_results.items():
+                if key=='imputed_par_gts':
+                    hf.create_dataset(key, val.shape, dtype = 'float16', chunks = True, compression = output_compression, compression_opts=output_compression_opts, data = val)
+                else:
+                    hf[key] = val
         logging.info(f"merging chunks done")
     elif chunks == 1:
         phased_gts, unphased_gts, iid_to_bed_index, pos, freqs, hdf5_output_dict = prepare_gts(phased_address, unphased_address, bim, pedigree_output, ped_ids, chromosomes, start, end, pcs, pc_ids, find_optimal_pc)
@@ -352,19 +350,12 @@
     
     try:
         dir_name = os.path.dirname(os.path.realpath(__file__))
-<<<<<<< HEAD
-=======
         import git
->>>>>>> ff48c642
         repo = git.Repo(dir_name)
         logging.info(f"Last commit is: {repo.head.commit}")
         logging.info(f"summary is: {repo.head.commit.summary}")
         logging.info(f"Active branch is: {repo.active_branch.name}")        
-<<<<<<< HEAD
-    except git.exc.InvalidGitRepositoryError:
-=======
     except :
->>>>>>> ff48c642
         pass
 
     #fids starting with _ are reserved for control
@@ -446,26 +437,14 @@
             }
             for chromosome in chromosomes]
     #TODO output more information about the imputation inside the hdf5 filehf
-<<<<<<< HEAD
-    with Pool(args.processes) as pool:
-        logging.info("staring process pool")
-        if len(inputs)>1:
-            consumed_time = pool.map(run_imputation, inputs)
-        else:
-            start = time()
-            run_imputation(inputs[0])
-            consumed_time = time()-start
-        logging.info("imputation time: "+str(np.sum(consumed_time)))
-=======
     if args.processes > 1:
         with Pool(args.processes) as pool:
             logging.info("staring process pool")        
             consumed_time = pool.map(run_imputation, inputs)
             logging.info("imputation time: "+str(np.sum(consumed_time)))
     else:
-        start_time = time.time()
+        start_time = time()
         for args in inputs:
             run_imputation(args)
-        end_time = time.time()
-        logging.info(f"imputation time: {end_time-start_time}")
->>>>>>> ff48c642
+        end_time = time()
+        logging.info(f"imputation time: {end_time-start_time}")