'''
This script reads in the simulated data made by
Alex and solves for V. Currently it is unable to
both with just the causal SNPs and the entire
set of SNPs.
'''
import sib_ldsc_z as ld
import numpy as np
import h5py
import glob
import time
import matplotlib.pyplot as plt

startTime = time.time()
print("Start time: ", startTime)

# files = glob.glob('/disk/genetics/ukb/alextisyoung/vcinf/1/causal.hdf5')
# files = glob.glob("/disk/genetics/ukb/alextisyoung/vcinf/1/chr_*.hdf5")
files = glob.glob("C:/Users/Hariharan/Documents/genoecon_work/snipardata/causal.hdf5")
print("Reading files...")

# read in first file
file = files[0]
print("Reading file: ", file)
hf = h5py.File(file, 'r')
theta  = hf.get('estimate')[()]
S = hf.get('estimate_covariance')[()]
f = hf.get('freqs')[()]

if len(files) > 1:
    for file in files[1:]:
        print("Reading file: ", file)
        hf = h5py.File(file, 'r')
        theta_file  = hf.get('estimate')[()] 
        S_file = hf.get('estimate_covariance')[()]
        f_file = hf.get('freqs')[()]

        theta = np.append(theta, theta_file, axis = 0)
        S = np.append(S, S_file, axis = 0)
        f = np.append(f, f_file, axis = 0)
  

N = theta.shape[0]

print("S matrix:", S)
print("Theta Matrix: ", theta)
print("Initiating Model...")

# == Keeping only direct effects == #
# S = S[:,0 ,0].reshape((S.shape[0], 1, 1))
# theta = theta[:, 0].reshape((theta.shape[0], 1))


# == amplifying direct effects == #
# Sdir = np.empty(len(S))
# for i in range(len(S)):
#   Sdir[i] = np.array([[1.0, 0.5, 0.5]]) @ S[i] @ np.array([[1.0, 0.5, 0.5]]).T

# S = Sdir.reshape((len(S), 1, 1))
# theta = theta @ np.array([1.0, 0.5, 0.5])
# theta = theta.reshape((theta.shape[0], 1))

# == Combining indirect effects to make V a 2x2 matrix == #
# tmatrix = np.array([[1.0, 0.0],
#                     [0.0, 0.5],
#                     [0.0, 0.5]])
# Sdir = np.empty((len(S), 2, 2))
# for i in range(len(S)):
#     Sdir[i] = tmatrix.T @ S[i] @ tmatrix
<<<<<<< HEAD

# S = Sdir.reshape((len(S), 2, 2))
# theta = theta @ tmatrix
# theta = theta.reshape((theta.shape[0], 2))

# == keeping direct effect and population effect == #
tmatrix = np.array([[1.0, 1.0],
                    [0.0, 0.5],
                    [0.0, 0.5]])
Sdir = np.empty((len(S), 2, 2))
for i in range(len(S)):
    Sdir[i] = tmatrix.T @ S[i] @ tmatrix

S = Sdir.reshape((len(S), 2, 2))
theta = theta @ tmatrix
theta = theta.reshape((theta.shape[0], 2))

# == calcualting z == #
=======

# S = Sdir.reshape((len(S), 2, 2))
# theta = theta @ tmatrix
# theta = theta.reshape((theta.shape[0], 2))

# calcualting z
>>>>>>> ed81c047
z = np.empty_like(theta)
z[:] = np.nan
for i in range(z.shape[0]):
    z[i, :] = ld.calc_inv_root(S[i]) @ theta[i, :].T

print("Z: ", z)

model = ld.sibreg(S = S, z = z, f = f) 

print("Solving Model...")


output_matrix, result = model.solve()

print("===================================")
print("Output matrix: ", output_matrix)
print("Solver Output: ", result)

executionTime = (time.time() - startTime)
print('Execution time: ' + f'{executionTime:.2f}', " seconds")


<|MERGE_RESOLUTION|>--- conflicted
+++ resolved
@@ -67,8 +67,6 @@
 # Sdir = np.empty((len(S), 2, 2))
 # for i in range(len(S)):
 #     Sdir[i] = tmatrix.T @ S[i] @ tmatrix
-<<<<<<< HEAD
-
 # S = Sdir.reshape((len(S), 2, 2))
 # theta = theta @ tmatrix
 # theta = theta.reshape((theta.shape[0], 2))
@@ -86,14 +84,6 @@
 theta = theta.reshape((theta.shape[0], 2))
 
 # == calcualting z == #
-=======
-
-# S = Sdir.reshape((len(S), 2, 2))
-# theta = theta @ tmatrix
-# theta = theta.reshape((theta.shape[0], 2))
-
-# calcualting z
->>>>>>> ed81c047
 z = np.empty_like(theta)
 z[:] = np.nan
 for i in range(z.shape[0]):
