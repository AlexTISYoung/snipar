--- conflicted
+++ resolved
@@ -61,11 +61,9 @@
 
 print("Solving Model...")
 
-<<<<<<< HEAD
+
 output_matrix, result = model.solve(est_init = np.atleast_2d(0.0))
-=======
-output_matrix, result = model.solve(est_init = np.identity(3))
->>>>>>> b5219aa8
+
 
 print("Output matrix: ",output_matrix)
 print("Solver Output: ", result)
