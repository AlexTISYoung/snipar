"""Contains functions for preprocessing data

Classes
-------
    Person

Functions
----------
    recurcive_append
    create_pedigree
    add_control
    prepare_data
"""
import logging
import pandas as pd
import numpy as np
from pysnptools.snpreader import Bed
<<<<<<< HEAD
from bgen_reader import open_bgen, read_bgen
=======
from bgen_reader import read_bgen
from config import nan_integer
>>>>>>> e9405d9c
class Person:
    """Just a simple data structure representing individuals

    Args:
        id : str
            IID of the individual.
        fid : str
            FID of the individual.
        pid : str
            IID of the father of that individual.
        mid : str
            IID of the mother of that individual.
    """
    def __init__(self, id, fid=None, pid=None, mid=None):
        self.id = id
        self.fid = fid
        self.pid = pid
        self.mid = mid

def recurcive_append(dictionary, index, element):
    """Adds an element to value of all the keys that can be reached from index with using get recursively. 

    Args:
        dictionary : dict
            A dictionary of objects to list

        index
            The start point

        element
            What should be added to values
    """
    queue = {index}
    seen_so_far = set()
    while queue:
        current_index = queue.pop()
        seen_so_far.add(current_index)
        dictionary[current_index].add(element)
        queue = queue.union(dictionary[current_index])
        queue = queue.difference(seen_so_far)

def create_pedigree(king_address, agesex_address):
    """Creates pedigree table from agesex file and kinship file in KING format.
    
    Args:
        king_address : str
            Address of a kinship file in KING format. kinship file is a '\t' seperated csv with columns "FID1", "ID1", "FID2", "ID2, "InfType".
            Each row represents a relationship between two individuals. InfType column states the relationship between two individuals.
            The only relationships that matter for this script are full sibling and parent-offspring which are shown by 'FS' and 'PO' respectively.
            This file is used in creating a pedigree file and can be generated using KING.
            As fids starting with '_' are reserved for control there should be no fids starting with '_'.

        agesex_address : str
            Address of the agesex file. This is a " " seperated CSV with columns "FID", "IID", "FATHER_ID", "MOTHER_ID", "sex", "age".
            Each row contains the age and sex of one individual. Male and Female sex should be represented with 'M' and 'F'.
            Age column is used for distinguishing between parent and child in a parent-offspring relationship inferred from the kinship file.
            ID1 is a parent of ID2 if there is a 'PO' relationship between them and 'ID1' is at least 12 years older than ID2.
    
    Returns:
        pd.DataFrame:
            A pedigree table with 'FID', 'IID', 'FATHER_ID', 'MOTHER_ID'. Each row represents an individual.
    """

    kinship = pd.read_csv(king_address, delimiter="\t").astype(str)
    logging.info("loaded kinship file")
    agesex = pd.read_csv(agesex_address, sep = " ")
    agesex["IID"] = agesex["IID"].astype(str)
    agesex["FID"] = agesex["FID"].astype(str)
    logging.info("loaded agesex file")
    agesex = agesex.set_index("IID")
    logging.info("creating age and sex dictionaries")
    kinship = pd.merge(kinship, agesex.rename(columns={"sex":"sex1", "age":"age1"}), left_on="ID1", right_index=True)
    kinship = pd.merge(kinship, agesex.rename(columns={"sex":"sex2", "age":"age2"}), left_on="ID2", right_index=True)
    logging.info("dictionaries created")
    people = {}
    fid_counter = 0
    dropouts = []
    kinship_cols = kinship.columns.tolist()
    index_id1 = kinship_cols.index("ID1")
    index_id2 = kinship_cols.index("ID2")
    index_sex1 = kinship_cols.index("sex1")
    index_sex2 = kinship_cols.index("sex2")
    index_age1 = kinship_cols.index("age1")
    index_age2 = kinship_cols.index("age2")
    index_inftype = kinship_cols.index("InfType")
    logging.info("creating pedigree objects")
    pop_size = kinship.values.shape[0]
    t = kinship.values.tolist()
    for row in range(pop_size):
        relation = t[row][index_inftype]
        id1 = t[row][index_id1]
        id2 = t[row][index_id2]
        age1 = t[row][index_age1]
        age2 = t[row][index_age2]
        sex1 = t[row][index_sex1]
        sex2 = t[row][index_sex2]
        p1 = people.get(id1)
        if p1 is None:
            p1 = Person(id1)
            people[id1] = p1
        
        p2 = people.get(id2)
        if p2 is None:
            p2 = Person(id2)
            people[id2] = p2

        if relation == "PO":
            if age1 >  age2+12:
                if sex1 == "F":
                    p2.mid = p1.id
                if sex1 == "M":
                    p2.pid = p1.id

            if age2 > age1+12:
                if sex2 == "F":
                    p1.mid = p2.id
                if sex2 == "M":
                    p1.pid = p2.id
        if relation == "FS":
            if p1.fid is None and p2.fid is None:
                p1.fid = str(fid_counter)
                p2.fid = str(fid_counter)
                fid_counter += 1
            
            if p1.fid is None and p2.fid is not None:
                p1.fid = p2.fid

            if p1.fid is not None and p2.fid is None:
                p2.fid = p1.fid

    for excess in dropouts:
        people.pop(excess)

    data = []
    for p in people.values():
        if p.fid is None:
            p.fid = str(fid_counter)
            fid_counter += 1

        if p.mid is None:
            #default mother id
            p.mid = p.fid + "___M"

        if p.pid is None:
            #default father ir
            p.pid = p.fid + "___P"
        
        data.append((p.fid, p.id, p.pid, p.mid))

    data = pd.DataFrame(data, columns = ['FID' , 'IID', 'FATHER_ID' , 'MOTHER_ID']).astype(str)
    return data
    
def add_control(pedigree):
    """Adds control families to the pedigree table for testing.

    For each family that has two or more siblings and both parents, creates a 3 new familes, one has no parents, one with no mother and one with no father.
    gFID of these families are x+original_fid where x is "_o_", "_p_", "_m_" for these cases: no parent, only has father, only has mother. IIDs are the same in both families.

    Args:
        pedigree : pd.DataFrame
            A pedigree table with 'FID', 'IID', 'FATHER_ID', 'MOTHER_ID'. Each row represents an individual.
            fids starting with "_" are reserved for control.
        
    Returns:
        pd.DataFrame
            A pedigree table with 'FID', 'IID', 'FATHER_ID', 'MOTHER_ID'. Each row represents an individual.
            For each family with both parents and more than one offspring, it has a control family(fids for control families start with '_')

    """

    pedigree["has_mother"] = pedigree["MOTHER_ID"].isin(pedigree["IID"])
    pedigree["has_father"] = pedigree["FATHER_ID"].isin(pedigree["IID"])
    families_with_both_parents = pedigree[pedigree["has_father"] & pedigree["has_mother"]]
    count_of_sibs_in_fam = families_with_both_parents.groupby(["FID", "FATHER_ID", "MOTHER_ID"]).count().reset_index()
    FIDs_with_multiple_sibs = count_of_sibs_in_fam[count_of_sibs_in_fam["IID"] > 1][["FID"]]
    families_with_multiple_sibs = families_with_both_parents.merge(FIDs_with_multiple_sibs, on = "FID")

    families_with_multiple_sibs["FID"] = "_o_" + families_with_multiple_sibs["FID"].astype(str)
    families_with_multiple_sibs["MOTHER_ID"] = families_with_multiple_sibs["FID"].astype(str) + "_M"
    families_with_multiple_sibs["FATHER_ID"] = families_with_multiple_sibs["FID"].astype(str) + "_P"

    keep_mother = families_with_both_parents.copy()
    keep_mother["FID"] = "_m_" + keep_mother["FID"].astype(str)
    keep_mother["FATHER_ID"] = keep_mother["FID"].astype(str) + "_P"

    keep_father = families_with_both_parents.copy()
    keep_father["FID"] = "_p_" + keep_father["FID"].astype(str)
    keep_father["MOTHER_ID"] = keep_father["FID"].astype(str) + "_M"
    pedigree = pedigree.append(families_with_multiple_sibs).append(keep_father).append(keep_mother)
    pedigree = pedigree[['FID' , 'IID', 'FATHER_ID' , 'MOTHER_ID']]
    return pedigree


def prepare_data(pedigree, phased_address, unphased_address, ibd, start=None, end=None, bim_address = None, chromosome = None):
    """Processes the required data for the imputation and returns it.

    Outputs for used for the imputation have ascii bytes instead of strings.
    
    Args:
        pedigree : pd.DataFrame 
            The pedigree table. It contains 'FID', 'IID', 'FATHER_ID' and, 'MOTHER_ID' columns.
        
        phased_address : str
            Address of the bed file (does not inlude '.bed').

        phased_address : str
            Address of the phased bgen file (does not inlude '.bgen').
        
        ibd : pd.DataFrame
            A pandas dataframe containing IBD statuses for all SNPs.
            This It has these columns: "chr", "ID1", "ID2", "IBDType", "StartSNP", "StopSNP".
            Each line states an IBD segment between a pair on individuals. This can be generated using King software.

        start : int, optional
            This function can be used for preparing a slice of a chromosome. This is the location of the start of the slice.

        end : int, optional
            This function can be used for preparing a slice of a chromosome. This is the location of the end of the slice.

        bim_address : str, optional
            Address of the bim file if it's different from the address of the bed file. Does not include '.bim'.

    Returns:
        tuple(pandas.Dataframe, dict, numpy.ndarray, pandas.Dataframe, numpy.ndarray, numpy.ndarray)
            Returns the data required for the imputation. This data is a tuple of multiple objects.
                sibships: A pandas DataFrame with columns ['FID', 'FATHER_ID', 'MOTHER_ID', 'IID', 'has_father', 'has_mother', 'single_parent'] where IID columns is a list of the IIDs of individuals in that family.
                    It only contains families that have more than one child or only one parent.
                iid_to_bed_index: A str->int dictionary mapping IIDs of people to their location in bed file.
                gts: Numpy array containing the genotype data from the bed file.
                ibd: A pandas DataFrame with columns "ID1", "ID2", 'segment'. The segments column is a list of IBD segments between ID1 and ID2.
                    Each segment consists of a start, an end, and an IBD status. The segment list is flattened meaning it's like [start0, end0, ibd_status0, start1, end1, ibd_status1, ...]
                pos: A numpy array with the position of each SNP in the order of appearance in gts.
                hdf5_output_dict: A  dictionary whose values will be written in the imputation output under its keys.
    """    
    logging.info("For file "+str(phased_address)+";"+str(unphased_address)+": Finding which chromosomes")
    if unphased_address:
        if bim_address is None:
            bim_address = unphased_address+'.bim'
        bim = pd.read_csv(bim_address, sep = "\t", header=None, names=["Chr", "id", "morgans", "coordinate", "allele1", "allele2"])
        
    else:
        if bim_address is None:
            bim_address = phased_address+'.bgen'
        bgen = read_bgen(bim_address, verbose=False)
        bim = bgen["variants"].compute().rename(columns={"chrom":"Chr", "pos":"coordinate"})
        if chromosome is None:
            raise Exception("chromosome should be specified when using phased data") 
        bim["Chr"] = chromosome

    chromosomes = bim["Chr"].unique()
    logging.info("with chromosomes " + str(chromosomes)+": " + "initializing data")
    logging.info("with chromosomes " + str(chromosomes)+": " + "loading and filtering pedigree file ...")
    #keeping individuals with no parents
    pedigree["has_father"] = pedigree["FATHER_ID"].isin(pedigree["IID"])
    pedigree["has_mother"] = pedigree["MOTHER_ID"].isin(pedigree["IID"])
    no_parent_pedigree = pedigree[~(pedigree["has_mother"] & pedigree["has_father"])]
    no_parent_pedigree[["FID", "IID", "FATHER_ID", "MOTHER_ID"]] = no_parent_pedigree[["FID", "IID", "FATHER_ID", "MOTHER_ID"]].astype("S")
    ped_ids =  set(no_parent_pedigree["IID"].tolist())
    #finding siblings in each family
    sibships = no_parent_pedigree.groupby(["FID", "FATHER_ID", "MOTHER_ID", "has_father", "has_mother"]).agg({'IID':lambda x: list(x)}).reset_index()

    sibships["sib_count"] = sibships["IID"].apply(len)
    sibships["single_parent"] = sibships["has_father"] ^ sibships["has_mother"]
    sibships = sibships[(sibships["sib_count"]>1) | sibships["single_parent"]]
    fids = set([i for i in sibships["FID"].values.tolist() if i.startswith(b"_")])
    logging.info("with chromosomes " + str(chromosomes)+": " + "loading bim file ...")      
    logging.info("with chromosomes " + str(chromosomes)+": " + "loading and transforming ibd file ...")
    ibd["Chr"] = ibd["Chr"].astype(int)
    ibd = ibd.astype(str)
    #Adding location of start and end of each
    chromosomes = chromosomes.astype(str)
    if len(chromosomes)>1:
        ibd = ibd[ibd["Chr"].isin(chromosomes)][["ID1", "ID2", "IBDType", "StartSNP", "StopSNP"]]
    else:
        ibd = ibd[ibd["Chr"]==chromosomes[0]][["ID1", "ID2", "IBDType", "StartSNP", "StopSNP"]]

    ibd["IBDType"] = ibd["IBDType"].apply(lambda x: 2 if x=="IBD2" else 1)
    temp = bim[["id", "coordinate"]].rename(columns = {"id":"StartSNP","coordinate":"StartSNPLoc"})
    ibd= ibd.merge(temp, on="StartSNP")
    temp = bim[["id", "coordinate"]].rename(columns = {"id":"StopSNP","coordinate":"StopSNPLoc"})
    ibd = ibd.merge(temp, on="StopSNP")
    ibd['segment'] = ibd[['StartSNPLoc', 'StopSNPLoc', "IBDType"]].values.tolist()
    def create_seg_list(x):
        elements = list(x)
        result = []
        for el in elements:
            result = result+el
        return result
    ibd = ibd.groupby(["ID1", "ID2"]).agg({'segment':lambda x:create_seg_list(x)}).to_dict()["segment"]
    logging.info("with chromosomes " + str(chromosomes)+": " + "loading genotype file ...")
    phased_gts = None
    unphased_gts = None
    if unphased_address:
        gts_f = Bed(unphased_address+".bed",count_A1 = True)
        ids_in_ped = [(id in ped_ids) for id in gts_f.iid[:,1].astype("S")]
        gts_ids = gts_f.iid[ids_in_ped]
        if end is not None:
            unphased_gts = gts_f[ids_in_ped , start:end].read().val
            nanmask = np.isnan(unphased_gts)
            unphased_gts = unphased_gts.astype(np.int8)
            unphased_gts[nanmask] = nan_integer
            pos = gts_f.pos[start:end, 2]
            sid = gts_f.sid[start:end]
        else:
            unphased_gts = gts_f[ids_in_ped, :].read().val
            nanmask = np.isnan(unphased_gts)
            unphased_gts = unphased_gts.astype(np.int8)
            unphased_gts[nanmask] = nan_integer
            pos = gts_f.pos[:, 2]
            sid = gts_f.sid
    if phased_address:
        bgen = open_bgen(phased_address+".bgen", verbose=False)
        gts_ids = np.array([[None, id] for id in bgen.samples])
        pos = np.array(bim["coordinate"][start: end])
        sid = np.array(bim["id"][start: end])
        pop_size = len(gts_ids)
<<<<<<< HEAD
        probs= bgen.read((slice(0, pop_size),slice(start, end)))        
        phased_gts = np.zeros((probs.shape[0], probs.shape[1], 2))
        phased_gts[:] = np.nan
        phased_gts[probs[:,:,0] > 0.99, 0] = 1
        phased_gts[probs[:,:,1] > 0.99, 0] = 0
        phased_gts[probs[:,:,2] > 0.99, 1] = 1
        phased_gts[probs[:,:,3] > 0.99, 1] = 0
        #TODO fix nan and intc
        phased_gts = phased_gts.astype(np.intc)
=======
        whole_genotype = []
        for genotype in bgen["genotype"][start: end]:
            computed = genotype.compute()
            probs = computed["probs"] 
            genomes = np.array([(np.nan, np.nan)]*pop_size)
            genomes[probs[:,0] > 0.99, 0] = 1.
            genomes[probs[:,1] > 0.99, 0] = 0.
            genomes[probs[:,2] > 0.99, 1] = 1.
            genomes[probs[:,3] > 0.99, 1] = 0.
            whole_genotype.append(genomes)
        phased_gts = np.array(whole_genotype).transpose(1,0,2)
        nanmask = np.isnan(phased_gts)
        phased_gts = phased_gts.astype(np.int8)
        phased_gts[nanmask] = nan_integer
>>>>>>> e9405d9c
        if not unphased_gts:
            unphased_gts = phased_gts[:,:,0]+phased_gts[:,:,1]
            nanmask = (phased_gts[:,:,0] == nan_integer) | (phased_gts[:,:,1]==nan_integer)
            phased_gts[nanmask] = nan_integer
    unphased_gts_greater2 = unphased_gts>2
    num_unphased_gts_greater2 = np.sum(unphased_gts_greater2)
    if num_unphased_gts_greater2>0:
        logging.warning(f"with chromosomes {chromosomes}: unphased genotypes are greater than 2 in {num_unphased_gts_greater2} locations. Converted to NaN")  
        unphased_gts[unphased_gts_greater2] = nan_integer
        
    unphased_gts_less0 = unphased_gts<0
    num_unphased_gts_less0 = np.sum(unphased_gts_less0)
    if num_unphased_gts_less0>0:
        logging.warning(f"with chromosomes {chromosomes}: unphased genotypes are less than 0 in {num_unphased_gts_less0} locations. Converted to NaN")  
        unphased_gts[unphased_gts_less0] = nan_integer

    if phased_gts:    
        phased_gts_less0 = phased_gts<0
        num_phased_gts_less0 = np.sum(phased_gts_less0)
        if num_phased_gts_less0>0:
            logging.warning(f"with chromosomes {chromosomes}: phased genotypes are less than 0 in {num_phased_gts_less0} locations. Converted to NaN")  
            phased_gts[phased_gts_less0] = nan_integer
        
        phased_gts_greater1 = phased_gts>1
        num_phased_gts_greater1 = np.sum(phased_gts_greater1)
        if num_phased_gts_greater1>0:
            logging.warning(f"with chromosomes {chromosomes}: phased genotypes are greater than 1 in {num_phased_gts_greater1} locations. Converted to NaN")  
            phased_gts[phased_gts_greater1] = nan_integer

    iid_to_bed_index = {i.encode("ASCII"):index for index, i in enumerate(gts_ids[:,1])}
    logging.info("with chromosomes " + str(chromosomes)+": " + "initializing data done ...")
    pedigree[["FID", "IID", "FATHER_ID", "MOTHER_ID"]] = pedigree[["FID", "IID", "FATHER_ID", "MOTHER_ID"]].astype(str)
    pedigree_output = np.concatenate(([pedigree.columns.values.tolist()], pedigree.values))
    selected_bim = bim[bim["id"].isin(sid)]
    bim_values = selected_bim.to_numpy().astype('S')
    bim_columns = selected_bim.columns
    hdf5_output_dict = {"bim_columns":bim_columns, "bim_values":bim_values, "pedigree":pedigree_output}
    pos = pos.astype(int)
    return sibships, iid_to_bed_index, phased_gts, unphased_gts, ibd, pos, chromosomes, hdf5_output_dict<|MERGE_RESOLUTION|>--- conflicted
+++ resolved
@@ -15,12 +15,8 @@
 import pandas as pd
 import numpy as np
 from pysnptools.snpreader import Bed
-<<<<<<< HEAD
 from bgen_reader import open_bgen, read_bgen
-=======
-from bgen_reader import read_bgen
 from config import nan_integer
->>>>>>> e9405d9c
 class Person:
     """Just a simple data structure representing individuals
 
@@ -337,7 +333,6 @@
         pos = np.array(bim["coordinate"][start: end])
         sid = np.array(bim["id"][start: end])
         pop_size = len(gts_ids)
-<<<<<<< HEAD
         probs= bgen.read((slice(0, pop_size),slice(start, end)))        
         phased_gts = np.zeros((probs.shape[0], probs.shape[1], 2))
         phased_gts[:] = np.nan
@@ -346,23 +341,9 @@
         phased_gts[probs[:,:,2] > 0.99, 1] = 1
         phased_gts[probs[:,:,3] > 0.99, 1] = 0
         #TODO fix nan and intc
-        phased_gts = phased_gts.astype(np.intc)
-=======
-        whole_genotype = []
-        for genotype in bgen["genotype"][start: end]:
-            computed = genotype.compute()
-            probs = computed["probs"] 
-            genomes = np.array([(np.nan, np.nan)]*pop_size)
-            genomes[probs[:,0] > 0.99, 0] = 1.
-            genomes[probs[:,1] > 0.99, 0] = 0.
-            genomes[probs[:,2] > 0.99, 1] = 1.
-            genomes[probs[:,3] > 0.99, 1] = 0.
-            whole_genotype.append(genomes)
-        phased_gts = np.array(whole_genotype).transpose(1,0,2)
         nanmask = np.isnan(phased_gts)
         phased_gts = phased_gts.astype(np.int8)
         phased_gts[nanmask] = nan_integer
->>>>>>> e9405d9c
         if not unphased_gts:
             unphased_gts = phased_gts[:,:,0]+phased_gts[:,:,1]
             nanmask = (phased_gts[:,:,0] == nan_integer) | (phased_gts[:,:,1]==nan_integer)
