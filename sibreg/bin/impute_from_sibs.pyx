--- conflicted
+++ resolved
@@ -29,8 +29,6 @@
 from config import nan_integer as python_integer_nan
 cdef float nan_float = np.nan
 cdef int nan_integer = python_integer_nan
-<<<<<<< HEAD
-=======
 #[gp1,gp2,gs]
 cdef double[:,:,:] prob_offspring_on_parent = np.array(
 [[[1.0, 0.0, 0.0],
@@ -107,7 +105,6 @@
     if denumerator==0:
         return nan_float
     return numerator/denumerator
->>>>>>> eac2bf91
 
 cdef extern from * nogil:
     r"""
