"""Contains functions for preprocessing the data for the imputation

Classes
-------
    Person

Functions
----------
    recurcive_append
    create_pedigree
    add_control
    preprocess_king
    prepare_data
    compute_aics
    estimate_f
    prepare_gts
"""
import logging
import pandas as pd
import numpy as np
from pysnptools.snpreader import Bed
from snipar.utilities import open_bgen, read_bgen
from snipar.config import nan_integer
from tqdm import tqdm
import statsmodels.api as sm
from scipy.stats import norm
class Person:
    """Just a simple data structure representing individuals

    Args:
        id : str
            IID of the individual.
        fid : str
            FID of the individual.
        pid : str
            IID of the father of that individual.
        mid : str
            IID of the mother of that individual.
    """
    def __init__(self, id, fid=None, pid=None, mid=None):
        self.id = id
        self.fid = fid
        self.pid = pid
        self.mid = mid

def recurcive_append(dictionary, index, element):
    """Adds an element to value of all the keys that can be reached from index with using get recursively. 

    Args:
        dictionary : dict
            A dictionary of objects to list

        index
            The start point

        element
            What should be added to values
    """
    queue = {index}
    seen_so_far = set()
    while queue:
        current_index = queue.pop()
        seen_so_far.add(current_index)
        dictionary[current_index].add(element)
        queue = queue.union(dictionary[current_index])
        queue = queue.difference(seen_so_far)

<<<<<<< HEAD
def create_pedigree(king_address, agesex_address):
    """Creates pedigree table from agesex file and kinship file in KING format.
    
    Args:
        king_address : str
            Address of a kinship file in KING format. kinship file is a '\t' seperated csv with columns "FID1", "ID1", "FID2", "ID2, "InfType".
            Each row represents a relationship between two individuals. InfType column states the relationship between two individuals.
            The only relationships that matter for this script are full sibling and parent-offspring which are shown by 'FS' and 'PO' respectively.
            This file is used in creating a pedigree file and can be generated using KING.
            As fids starting with '_' are reserved for control there should be no fids starting with '_'.

        agesex_address : str
            Address of the agesex file. This is a " " seperated CSV with columns "FID", "IID", "FATHER_ID", "MOTHER_ID", "sex", "age".
            Each row contains the age and sex of one individual. Male and Female sex should be represented with 'M' and 'F'.
            Age column is used for distinguishing between parent and child in a parent-offspring relationship inferred from the kinship file.
            ID1 is a parent of ID2 if there is a 'PO' relationship between them and 'ID1' is at least 12 years older than ID2.
    
    Returns:
        pd.DataFrame:
            A pedigree table with 'FID', 'IID', 'FATHER_ID', 'MOTHER_ID'. Each row represents an individual.
    """

    kinship = pd.read_csv(king_address, delimiter="\t").astype(str)
    logging.info("loaded kinship file")
    # Filter MZ
    mz_kin = kinship.loc[kinship['InfType']=='Dup/MZ']
    if mz_kin.shape[0]>0:
        print('Found '+str(mz_kin.shape[0])+' duplicates/MZ twin pairs. Removing one from each pair')
        mz_id1 = set(np.unique(mz_kin.loc[:,['ID1']]))
        id1_in_mz = np.array([x in mz_id1 for x in kinship.ID1])
        id2_in_mz = np.array([x in mz_id1 for x in kinship.ID2])
        in_mz = np.logical_or(id1_in_mz,id2_in_mz)
        kinship = kinship.drop(kinship[in_mz].index)
    agesex = pd.read_csv(agesex_address, delim_whitespace=True)
    agesex["IID"] = agesex["IID"].astype(str)
    agesex["FID"] = agesex["FID"].astype(str)
    logging.info("loaded agesex file")
    agesex = agesex.set_index("IID")
    logging.info("creating age and sex dictionaries")
    kinship = pd.merge(kinship, agesex.rename(columns={"sex":"sex1", "age":"age1"}), left_on="ID1", right_index=True)
    kinship = pd.merge(kinship, agesex.rename(columns={"sex":"sex2", "age":"age2"}), left_on="ID2", right_index=True)
    logging.info("dictionaries created")
    people = {}
    fid_counter = 0
    dropouts = []
    kinship_cols = kinship.columns.tolist()
    index_id1 = kinship_cols.index("ID1")
    index_id2 = kinship_cols.index("ID2")
    index_sex1 = kinship_cols.index("sex1")
    index_sex2 = kinship_cols.index("sex2")
    index_age1 = kinship_cols.index("age1")
    index_age2 = kinship_cols.index("age2")
    index_inftype = kinship_cols.index("InfType")
    logging.info("creating pedigree objects")
    pop_size = kinship.values.shape[0]
    t = kinship.values.tolist()
    for row in range(pop_size):
        relation = t[row][index_inftype]
        id1 = t[row][index_id1]
        id2 = t[row][index_id2]
        age1 = t[row][index_age1]
        age2 = t[row][index_age2]
        sex1 = t[row][index_sex1]
        sex2 = t[row][index_sex2]
        p1 = people.get(id1)
        if p1 is None:
            p1 = Person(id1)
            people[id1] = p1
        
        p2 = people.get(id2)
        if p2 is None:
            p2 = Person(id2)
            people[id2] = p2

        if relation == "PO":
            if age1 >  age2+12:
                if sex1 == "F":
                    p2.mid = p1.id
                if sex1 == "M":
                    p2.pid = p1.id

            if age2 > age1+12:
                if sex2 == "F":
                    p1.mid = p2.id
                if sex2 == "M":
                    p1.pid = p2.id
        if relation == "FS":
            if p1.fid is None and p2.fid is None:
                p1.fid = str(fid_counter)
                p2.fid = str(fid_counter)
                fid_counter += 1
            
            if p1.fid is None and p2.fid is not None:
                p1.fid = p2.fid

            if p1.fid is not None and p2.fid is None:
                p2.fid = p1.fid

    for excess in dropouts:
        people.pop(excess)

    data = []
    for p in people.values():
        if p.fid is None:
            p.fid = str(fid_counter)
            fid_counter += 1

        if p.mid is None:
            #default mother id
            p.mid = p.fid + "___M"

        if p.pid is None:
            #default father ir
            p.pid = p.fid + "___P"
        
        data.append((p.fid, p.id, p.pid, p.mid))

    data = pd.DataFrame(data, columns = ['FID' , 'IID', 'FATHER_ID' , 'MOTHER_ID']).astype(str)
    return data
=======
>>>>>>> 444afa30
    
def add_control(pedigree):
    """Adds control families to the pedigree table for testing.

    For each family that has two or more siblings and both parents, creates a 3 new familes, one has no parents, one with no mother and one with no father.
    gFID of these families are x+original_fid where x is "_o_", "_p_", "_m_" for these cases: no parent, only has father, only has mother. IIDs are the same in both families.

    Args:
        pedigree : pd.DataFrame
            A pedigree table with 'FID', 'IID', 'FATHER_ID', 'MOTHER_ID', 'has_father', 'has_mother'. Each row represents an individual.
            fids starting with "_" are reserved for control.
        
    Returns:
        pd.DataFrame
            A pedigree table with 'FID', 'IID', 'FATHER_ID', 'MOTHER_ID'. Each row represents an individual.
            For each family with both parents and more than one offspring, it has a control family(fids for control families start with '_')

    """

    families_with_both_parents = pedigree[pedigree["has_father"] & pedigree["has_mother"]]
    count_of_sibs_in_fam = families_with_both_parents.groupby(["FID", "FATHER_ID", "MOTHER_ID"]).count().reset_index()
    FIDs_with_multiple_sibs = count_of_sibs_in_fam[count_of_sibs_in_fam["IID"] > 1][["FID"]]
    families_with_multiple_sibs = families_with_both_parents.merge(FIDs_with_multiple_sibs, on = "FID")

    families_with_multiple_sibs["FID"] = "_o_" + families_with_multiple_sibs["FID"].astype(str)
    families_with_multiple_sibs["MOTHER_ID"] = families_with_multiple_sibs["FID"].astype(str) + "_M"
    families_with_multiple_sibs["FATHER_ID"] = families_with_multiple_sibs["FID"].astype(str) + "_P"
    families_with_multiple_sibs["has_father"] = False
    families_with_multiple_sibs["has_mother"] = False

    keep_mother = families_with_both_parents.copy()
    keep_mother["FID"] = "_m_" + keep_mother["FID"].astype(str)
    keep_mother["FATHER_ID"] = keep_mother["FID"].astype(str) + "_P"
    keep_mother["has_father"] = False
    keep_mother["has_mother"] = True


    keep_father = families_with_both_parents.copy()
    keep_father["FID"] = "_p_" + keep_father["FID"].astype(str)
    keep_father["MOTHER_ID"] = keep_father["FID"].astype(str) + "_M"
    keep_father["has_father"] = True
    keep_father["has_mother"] = False

    pedigree = pedigree.append(families_with_multiple_sibs).append(keep_father).append(keep_mother)
    return pedigree

#TODO raise error if file is multi chrom
def preprocess_king(ibd, segs, bim, chromosomes, sibships):
    """Converts the ibds in king format to ibds in snipar format
        King format only saves ibd1 and ibd2s in the ibd file. The rest is ibd0 only if present in the segs file. This function finds the ibd0 sections and appends to the ibd data structure.
    
    Args:
        ibd: pd.DataFrame
            A pandas DataFrame with columns including ["ID1", "ID2", "IBDType", "Chr", "StartSNP", "StopSNP"] where IDs are individual IIDs.
        
        segs: pd.DataFrame
            A pandas DataFrame with columns including ["Segment", "Chr", "StartSNP", "StopSNP"]

        bim: pd.DataFrame
            A dataframe with these columns(dtype str) including: Chr id coordinate
        
        chromosomes: list
            list of chromosome numbers

        sibships: pandas.DataFrame
            A pandas DataFrame with columns ['FID', 'FATHER_ID', 'MOTHER_ID', 'IID', 'has_father', 'has_mother', 'single_parent'] where IID columns is a list of the IIDs of individuals in that family.
            It only contains families that have more than one child or only one parent.

    Returns:
        (str, str) -> list
            A dictionary where the keys are pairs of individual ids and the values are IBD segments. The list is flattened as has information about successive ibd segments meaning it's like [start0, end0, ibd_status0, start1, end1, ibd_status1, ...]
    """
    ibd["Chr"] = ibd["Chr"].astype(int)
    segs["Chr"] = segs["Chr"].astype(int)
    chromosomes = [int(x) for x in chromosomes]
    if len(chromosomes)>1:
        ibd = ibd[ibd["Chr"].isin(chromosomes)][["ID1", "ID2", "IBDType", "StartSNP", "StopSNP"]]
    else:
        ibd = ibd[ibd["Chr"]==chromosomes[0]][["ID1", "ID2", "IBDType", "StartSNP", "StopSNP"]]
    #TODO cancel or generalize this
    if set(ibd["IBDType"].unique().tolist()) == {"IBD1", "IBD2"}:
        ibd["IBDType"] = ibd["IBDType"].apply(lambda x: 2 if x=="IBD2" else 1)
    ibd["IBDType"] = ibd["IBDType"].astype(int)
    temp = bim[["id", "coordinate"]].rename(columns = {"id":"StartSNP","coordinate":"StartSNPLoc"})
    ibd= ibd.merge(temp, on="StartSNP")
    temp = bim[["id", "coordinate"]].rename(columns = {"id":"StopSNP","coordinate":"StopSNPLoc"})
    ibd = ibd.merge(temp, on="StopSNP")
    ibd['segment'] = ibd[['StartSNPLoc', 'StopSNPLoc', "IBDType"]].values.tolist()
    ibd = ibd.groupby(["ID1", "ID2"]).agg({'segment':sorted}).reset_index()
    if len(chromosomes)>1:
        segs = segs[segs["Chr"].isin(chromosomes)][["StartSNP", "StopSNP"]]
    else:
        segs = segs[segs["Chr"]==chromosomes[0]][["StartSNP", "StopSNP"]]
    temp = bim[["id", "coordinate"]].rename(columns = {"id":"StartSNP","coordinate":"StartSNPLoc"})
    segs= segs.merge(temp, on="StartSNP")
    temp = bim[["id", "coordinate"]].rename(columns = {"id":"StopSNP","coordinate":"StopSNPLoc"})
    segs = segs.merge(temp, on="StopSNP")
    segs = segs[['StartSNPLoc', 'StopSNPLoc']].sort_values('StartSNPLoc').values.tolist()
    flatten_seg_as_ibd0 = []
    for l in segs:
        flatten_seg_as_ibd0 = flatten_seg_as_ibd0 + l + [0]
    #TODO does this work with multichromosome in the ibd file? it won't work if snplocs are indexed from zero in each snp
    all_ibd_segs = []
    for index, row in ibd.iterrows():
        id1, id2, segments = row["ID1"], row["ID2"], row["segment"]
        seg_counter = 0
        row_ibd0 = []
        start, end = segs[seg_counter]
        prev_end = start
        for seg_start, seg_end, ibd_type in segments:  
            while seg_start>end:
                if prev_end<end:
                    row_ibd0.append([prev_end, end, 0])
                if (seg_counter+1) < len(segs):
                    seg_counter+=1
                    start, end = segs[seg_counter]
                    prev_end = start
                else:
                    raise Exception("this segments starts after all meaningfull segments")

            if seg_start<start:
                raise Exception("segment starts sooner than it should")

            if seg_start>prev_end:
                row_ibd0.append([prev_end, seg_start, 0])

            if seg_end>end:
                raise Exception("segment ends outside where it should have")
            prev_end=seg_end

        if prev_end<end:
            row_ibd0.append([prev_end, end, 0])
        row_ibd0 = row_ibd0 + [[start, end, 0] for start, end in segs[seg_counter+1:]]
        row_ibd = segments+row_ibd0
        row_ibd = sorted(row_ibd, key=lambda x:x[0])        
        flatten_row_ibd = []
        for l in row_ibd:
            for el in l:
                flatten_row_ibd.append(el)
        all_ibd_segs.append(flatten_row_ibd)
    ibd["segment"] = pd.Series(all_ibd_segs)
    ibd_dict = ibd.set_index(["ID1", "ID2"]).to_dict()["segment"]
    for index, row in sibships.iterrows():
        sibs = row["IID"]
        nsibs = len(sibs)
        if nsibs > 1:
            for i in range(1, nsibs):
                for j in range(0, i):
                    sib1 = sibs[i].decode()
                    sib2 = sibs[j].decode()
                    if not((sib1, sib2) in ibd_dict or (sib2, sib1) in ibd_dict):
                        ibd_dict[(sib1, sib2)] = flatten_seg_as_ibd0
    return ibd_dict

def prepare_data(pedigree, phased_address, unphased_address, ibd_address, ibd_is_king, bim_address = None, fam_address = None, control = False, chromosome = None, pedigree_nan = '0'):
    """Processes the non_gts required data for the imputation and returns it.

    Outputs for used for the imputation have ascii bytes instead of strings.
    
    Args:
        pedigree : pd.DataFrame 
            The pedigree table. It contains 'FID', 'IID', 'FATHER_ID' and, 'MOTHER_ID' columns.
        
        phased_address : str
            Address of the phased bgen file (does not inlude '.bgen'). Only one of unphased_address and phased_address is neccessary.

        unphased_address : str
            Address of the bed file (does not inlude '.bed'). Only one of unphased_address and phased_address is neccessary.
        
        ibd_address : str
            address of the ibd file. The king segments file should be accompanied with an allsegs file.

        ibd_is_king : boolean
            Whether the ibd segments are in king format or snipar format.


        bim_address : str, optional
            Address of the bim file if it's different from the address of the bed file. Does not include '.bim'.
        
        fam_address : str, optional
            Address of the fam file if it's different from the address of the bed file. Does not include '.fam'.
        
        control : boolean, optional
            If True, adds control families to the pedigree table for testing using snipar.imputation.preprocess_data.add_control.
        
        chromosome: str, optional
            Number of the chromosome that's going to be loaded.

        pedigree_nan: str, optional
            Value that's considered nan in the pedigree. The default is '0'

    Returns:
        tuple(pandas.Dataframe, dict, numpy.ndarray, pandas.Dataframe, numpy.ndarray, numpy.ndarray)
            Returns the data required for the imputation. This data is a tuple of multiple objects.
                sibships: pandas.DataFrame
                    A pandas DataFrame with columns ['FID', 'FATHER_ID', 'MOTHER_ID', 'IID', 'has_father', 'has_mother', 'single_parent'] where IID columns is a list of the IIDs of individuals in that family.
                    It only contains families that have more than one child or only one parent.

                ibd: pandas.DataFrame
                    A pandas DataFrame with columns "ID1", "ID2", 'segment'. The segments column is a list of IBD segments between ID1 and ID2.
                    Each segment consists of a start, an end, and an IBD status. The segment list is flattened meaning it's like [start0, end0, ibd_status0, start1, end1, ibd_status1, ...]

                bim: pandas.DataFrame
                    A dataframe with these columns(dtype str): Chr id morgans coordinate allele1 allele2

                chromosomes: str
                    A string containing all the chromosomes present in the data.

                ped_ids: set
                    Set of ids of individuals with missing parents.

                pedigree_output: np.array
                    Pedigree with added parental status.
    """    
    logging.info("For file "+str(phased_address)+";"+str(unphased_address)+": Finding which chromosomes")
    if unphased_address:
        if bim_address is None:
            bim_address = unphased_address+'.bim'
        bim = pd.read_csv(bim_address, delim_whitespace=True, header=None, names=["Chr", "id", "morgans", "coordinate", "allele1", "allele2"])
        if fam_address is None:
            fam_address = unphased_address+'.fam'
        fam = pd.read_csv(fam_address, delim_whitespace=True, header=None, names=["FID", "IID", "PID", "MID", "SEX", "Phen"])

    else:
        if bim_address is None:
            bim_address = phased_address+'.bgen'
        if fam_address is None:
            fam_address = phased_address+'.bgen'
        bgen = read_bgen(bim_address, verbose=False)
        bim = bgen["variants"].compute().rename(columns={"chrom":"Chr", "pos":"coordinate"})
        #TODO this line should be replaced
        bim["id"]=bim["rsid"]
        if chromosome is None:
            raise Exception("chromosome should be specified when using phased data") 
        bim["Chr"] = chromosome
        bgen = read_bgen(bim_address, verbose=False)
        bim = bgen["variants"].compute().rename(columns={"chrom":"Chr", "pos":"coordinate"})
        #TODO this line should be replaced
        bim["id"]=bim["rsid"]
        if chromosome is None:
            raise Exception("chromosome should be specified when using phased data") 
        bim["Chr"] = chromosome
        fam = pd.DataFrame({"IID":read_bgen(fam_address)["samples"]})

    chromosomes = bim["Chr"].unique().astype(int)
    logging.info(f"with chromosomes {chromosomes} initializing non_gts data")
    logging.info(f"with chromosomes {chromosomes} loading and filtering pedigree file ...")
    #Keep individuals in fam
    pedigree = pedigree[pedigree["IID"].isin(fam["IID"].astype(str))].copy()
    pedigree["has_father"] = pedigree["FATHER_ID"].isin(fam["IID"].astype(str))
    pedigree["has_mother"] = pedigree["MOTHER_ID"].isin(fam["IID"].astype(str))
    if control:
        logging.info("Adding control to the pedigree ...")
        pedigree = add_control(pedigree)
        logging.info("Control Added.")
    #keeping individuals with no parents
    no_parent_pedigree = pedigree[~(pedigree["has_mother"] & pedigree["has_father"])]
    #removing individual whose parents are nan
    no_parent_pedigree = no_parent_pedigree[(no_parent_pedigree["MOTHER_ID"] != pedigree_nan) & (no_parent_pedigree["FATHER_ID"] != pedigree_nan)]
    no_parent_pedigree[["FID", "IID", "FATHER_ID", "MOTHER_ID"]] = no_parent_pedigree[["FID", "IID", "FATHER_ID", "MOTHER_ID"]].astype("S")
    ped_ids =  set(no_parent_pedigree["IID"].tolist())
    #finding siblings in each family
    sibships = no_parent_pedigree.groupby(["FID", "FATHER_ID", "MOTHER_ID", "has_father", "has_mother"]).agg({'IID':lambda x: list(x)}).reset_index()

    sibships["sib_count"] = sibships["IID"].apply(len)
    sibships["single_parent"] = sibships["has_father"] ^ sibships["has_mother"]
    sibships = sibships[(sibships["sib_count"]>1) | sibships["single_parent"]]
    fids = set([i for i in sibships["FID"].values.tolist() if i.startswith(b"_")])
    logging.info(f"with chromosomes {chromosomes} loading bim file ...")      
    logging.info(f"with chromosomes {chromosomes} loading and transforming ibd file ...")
    if ibd_address is None:
        logging.info(f"with chromosomes {chromosomes} making an empty ibd dataframe")
        if (sibships["sib_count"]>1).any():
            raise Exception("Should provide ibd file in the presense of families with multiple sibs")
        ibd = {}
    else:
        ibd = pd.read_csv(f"{ibd_address}.segments.gz", delim_whitespace=True).astype(str)
        if ibd_is_king:            
            king_segs = pd.read_csv(f"{ibd_address}allsegs.txt", delim_whitespace=True).astype(str)                        
            if not {"ID1", "ID2", "IBDType", "Chr", "StartSNP", "StopSNP",}.issubset(set(ibd.columns.values.tolist())):
                raise Exception("Invalid ibd columns for king formatted ibd. Columns must include: ID1, ID2, IBDType, Chr, StartSNP, StopSNP")
            ibd = preprocess_king(ibd, king_segs, bim, chromosomes, sibships)
        else:
            if not {"ID1", "ID2", "IBDType", "Chr", "start_coordinate", "stop_coordinate",}.issubset(set(ibd.columns.values.tolist())):
                raise Exception("Invalid ibd columns for snipar formatted ibd. Columns must be include: ID1, ID2, IBDType, Chr, start_coordinate, stop_coordinate")
            ibd = ibd.astype(str)
            ibd[["IBDType", "start_coordinate", "stop_coordinate"]] = ibd[["IBDType", "start_coordinate", "stop_coordinate"]].astype(int)
            #Adding location of start and end of each
            chromosomes = chromosomes.astype(str)
            if len(chromosomes)>1:
                ibd = ibd[ibd["Chr"].isin(chromosomes)]
            else:
                ibd = ibd[ibd["Chr"]==chromosomes[0]]
            #TODO cancel or generalize this    
            ibd['segment'] = ibd[['start_coordinate', 'stop_coordinate', "IBDType"]].values.tolist()
            def create_seg_list(x):
                elements = list(x)
                result = []
                for el in elements:
                    result = result+el
                return result
            ibd = ibd.groupby(["ID1", "ID2"]).agg({'segment':lambda x:create_seg_list(x)}).to_dict()["segment"]
    if not ibd:
        logging.warning(f"with chromosomes {chromosomes} no matching ibd segments")        
    logging.info("ibd loaded.")        
    logging.info(f"with chromosomes {chromosomes} initializing non_gts data done ...")
    pedigree[["FID", "IID", "FATHER_ID", "MOTHER_ID"]] = pedigree[["FID", "IID", "FATHER_ID", "MOTHER_ID"]].astype(str)
    pedigree_output = np.concatenate(([pedigree.columns.values.tolist()], pedigree.values)).astype('S')
    return sibships, ibd, bim, chromosomes, ped_ids, pedigree_output

def compute_aics(unphased_gts, pc_scores, linear=True, sample_size = 1000):
    """Akaike information criterion of linear regressions with increasing number of PCs. Returns the number of PCs that minimizes aic.
    Args:    
        unphased_gts: np.array[signed char]
            A two-dimensional array containing genotypes for all individuals and SNPs respectively.

        pc_scores: np.array[float]
            A two-dimensional array containing pc scores for all individuals and SNPs respectively.

        linear : bool, optional
            Whether the model is linear regression or not. GLM is not implemented yet. Default is true.
        
        sample_size : int, optional
            number of snps to use for computing aics. aics from these snps are averaged. default is 1000.
    
    Returns:
        int:
            optimal number of PCs to use
    """
    if linear:
        pop_size = unphased_gts.shape[0]
        nsnps = unphased_gts.shape[1]
        if nsnps < sample_size:
            sample_size = nsnps
        individual_mask = np.random.permutation([True]*sample_size+[False]*(nsnps-sample_size))
        unphased_gts = unphased_gts[:, individual_mask]

        unphased_pc_gts = unphased_gts.copy().astype(np.float)
        unphased_pc_gts[unphased_gts==nan_integer]=0.
        number_of_pcs = pc_scores.shape[1]
        x = np.hstack((np.ones((pop_size, 1)), pc_scores))
        aic = []
        logging.info("computing aics ...")
        for i in tqdm(range(1,number_of_pcs+2)):
            coefs, _, _, _ = np.linalg.lstsq(x[:, :i], unphased_pc_gts/2)
            fs = x[:, :i]@coefs
            std = np.sqrt(np.var(unphased_pc_gts.flatten()/2)-np.var(fs.flatten()))
            fs[fs>1] = 1
            fs[fs<0] = 0            
            log_likelihoods = np.sum(np.log(norm.pdf(unphased_pc_gts/2-fs, 0, std)), axis=0, dtype=np.float64)
            log_likelihood = np.mean(log_likelihoods, dtype=np.float64)
            aic.append(2*(i-log_likelihood))
        logging.info("computing aics done")
        return np.argmin(aic)
    raise Exception("not implemented yet")

def estimate_f(unphased_gts, pc_scores, linear=True):
    """Estimates MAF with an ols or glm from by regressing unphased_gts on pc_scores
    
    Args:
        unphased_gts: np.array[signed char]
            A two-dimensional array containing genotypes for all individuals and SNPs respectively.

        pc_scores: np.array[float]
            A two-dimensional array containing pc scores for all individuals and SNPs respectively.

        linear, bool, optional
            Whether the model is linear regression or not. Default is true.
        
    Returns:
        np.array[float], dict
            A two-dimensional array containing estimated fs for all individuals and SNPs respectively and a dictionary containing information about the model. These include ['x', 'coefs', 'TSS', 'RSS1', 'RSS2', 'R2_1', 'R2_2', 'larger1', 'less0'].
    """

    pop_size = unphased_gts.shape[0]
    nsnps = unphased_gts.shape[1]
    unphased_pc_gts = unphased_gts.copy().astype(np.float)
    unphased_pc_gts[unphased_gts==nan_integer] = 0.
    x = np.hstack((pc_scores, np.ones((pop_size, 1))))
    data = {}
    if linear:
        y = unphased_pc_gts/2
        coefs, _, _, _ = np.linalg.lstsq(x, y)
        fs = x@coefs
        residuals1 = y-fs
        larger1 = np.sum(fs>1., axis=0)/pop_size
        less0 = np.sum(fs<0., axis=0)/pop_size
        fs[fs>1] = 1
        fs[fs<0] = 0
        residuals2 = y-fs
        TSS = np.sum(y*y, axis=0)
        RSS1 = np.sum(residuals1*residuals1, axis=0)
        RSS2 = np.sum(residuals2*residuals2, axis=0)
        data["x"] = x
        data["coefs"] = coefs
        data["TSS"] = TSS
        data["RSS1"] = RSS1
        data["RSS2"] = RSS2
        data["R2_1"] = 1-(RSS1/TSS)
        data["R2_2"] = 1-(RSS2/TSS)
        data["larger1"] = larger1
        data["less0"] = less0
    else:
        models = []
        model_results = []
        fs = unphased_pc_gts.copy()
        for i in tqdm(range(nsnps)):
            y = np.zeros((pop_size,2))
            y[:,0] = unphased_pc_gts[:,i]
            y[:,1] = 2-unphased_pc_gts[:,i]
            binom_model = sm.GLM(y, x, family=sm.families.Binomial())
            binom_result = binom_model.fit()
            models.append(binom_model)
            model_results.append(binom_result)
            fs[:,i] = binom_result.predict(x)
    return fs, data


def prepare_gts(phased_address, unphased_address, bim, pedigree_output, ped_ids, chromosomes, start=None, end=None, pcs=None, pc_ids=None, find_optimal_pc=None):
    """ Processes the gts required data for the imputation and returns it.

    Outputs for used for the imputation have ascii bytes instead of strings.

    Args:
        phased_address : str
            Address of the phased bgen file (does not inlude '.bgen'). Only one of unphased_address and phased_address is neccessary.

        unphased_address : str
            Address of the bed file (does not inlude '.bed'). Only one of unphased_address and phased_address is neccessary.

        bim: pandas.DataFrame
            A dataframe with these columns(dtype str): Chr id morgans coordinate allele1 allele2

        pedigree_output: np.array
            Pedigree with added parental status.

        ped_ids: set
            Set of ids of individuals with missing parents.
        
        chromosomes: str
                    A string containing all the chromosomes present in the data.

        start : int, optional
            This function can be used for preparing a slice of a chromosome. This is the location of the start of the slice.

        end : int, optional
            This function can be used for preparing a slice of a chromosome. This is the location of the end of the slice.

        pcs : np.array[float], optional
            A two-dimensional array containing pc scores for all individuals and SNPs respectively.

        pc_ids : set, optional
            Set of ids of individuals in the pcs.

        find_optimal_pc : bool, optional
            It will use Akaike information criterion to find the optimal number of PCs to use for MAF estimation.

    Returns:
        tuple(np.array[signed char], np.array[signed char], str->int, np.array[int], np.array[float], dict)
            phased_gts: np.array[signed char], optional
                A three-dimensional array containing genotypes for all individuals, SNPs and, haplotypes respectively.

            unphased_gts: np.array[signed char]
                A two-dimensional array containing genotypes for all individuals and SNPs respectively.

            iid_to_bed_index: str->int
                A str->int dictionary mapping IIDs of people to their location in bed file.

            pos: np.array[int]
                A numpy array with the position of each SNP in the order of appearance in gts.

            practical_f: np.array[float]
                A two-dimensional array containing estimated fs for all individuals and SNPs respectively.

            hdf5_output_dict: dict
                A  dictionary whose values will be written in the imputation output under its keys. It contains:
                    'bim_columns' : Columns of the resulting bim file
                    'bim_values' : Contents of the resulting bim file
                    'pedigree' : pedigree table Its columns are has_father, has_mother, single_parent respectively.
                    'non_duplicates' : Indexes of the unique snps. Imputation is restricted to them.
                    'standard_f' : Whether the allele frequencies are just population average instead of MAFs estimated using PCs
                    'MAF_*' : info about the MAF estimator if MAF estimator is used.
    """
    logging.info(f"with chromosomes {chromosomes} initializing gts data with start={start} end={end}")
    phased_gts = None
    unphased_gts = None
    unphased_pc_gts = None    
    if unphased_address:
        bim_as_csv = pd.read_csv(unphased_address+".bim", delim_whitespace=True, header=None)
        gts_f = Bed(unphased_address+".bed",count_A1 = True, sid=bim_as_csv[1].values.tolist())
        logging.info(f"with chromosomes {chromosomes} opened unphased file ...")
        if not pc_ids is None:
            ids_in_ped_pc = [(id in ped_ids) and (id in pc_ids) for id in gts_f.iid[:,1].astype("S")]
        else:
            ids_in_ped_pc = [(id in ped_ids) for id in gts_f.iid[:,1].astype("S")]
        logging.info(f"with chromosomes {chromosomes} loaded ids ...")
        gts_ids = gts_f.iid[ids_in_ped_pc]
        logging.info(f"with chromosomes {chromosomes} restrict to ids ...")
        all_sids = bim_as_csv[1].values

        if end is not None:
            unphased_gts = gts_f[ids_in_ped_pc , start:end].read().val
            logging.info(f"with chromosomes {chromosomes} loaded genotypes ...")
            pos = gts_f.pos[start:end, 2]
            logging.info(f"with chromosomes {chromosomes} loaded pos ...")
            sid = all_sids[start:end]
            logging.info(f"with chromosomes {chromosomes} loaded sid ...")
        else:
            unphased_gts = gts_f[ids_in_ped_pc, :].read().val
            logging.info(f"with chromosomes {chromosomes} loaded genotypes ...")
            pos = gts_f.pos[:, 2]
            logging.info(f"with chromosomes {chromosomes} loaded pos ...")
            sid = all_sids
            logging.info(f"with chromosomes {chromosomes} loaded sid ...")
    if phased_address:
        bgen = open_bgen(phased_address+".bgen", verbose=False)
        if not pc_ids is None:
            ids_in_ped_pc = [(id in ped_ids) and (id in pc_ids) for id in bgen.samples.astype("S")]
        else:
            ids_in_ped_pc = [(id in ped_ids) for id in bgen.samples.astype("S")]
        gts_ids = np.array([[None, id] for id in bgen.samples])
        gts_ids = gts_ids[ids_in_ped_pc]
        pos = np.array(bim["coordinate"][start: end])
        all_sids = np.array(bim["id"])
        sid = np.array(bim["id"][start: end])
        pop_size = len(gts_ids)
        probs= bgen.read((slice(0, len(bgen.samples)),slice(start, end)))        
        phased_gts = np.zeros((probs.shape[0], probs.shape[1], 2))
        phased_gts[:] = np.nan
        phased_gts[probs[:,:,0] > 0.99, 0] = 1
        phased_gts[probs[:,:,1] > 0.99, 0] = 0
        phased_gts[probs[:,:,2] > 0.99, 1] = 1
        phased_gts[probs[:,:,3] > 0.99, 1] = 0
        phased_gts = phased_gts[ids_in_ped_pc,:]
        if not unphased_gts:
            unphased_gts = phased_gts[:,:,0]+phased_gts[:,:,1]
    if not pcs is None:
        set_gts_ids = set(gts_ids[:, 1].astype("S"))
        pc_ids_gts_ids =  [id in set_gts_ids for id in pc_ids]
        pcs = pcs[pc_ids_gts_ids]
    _, indexes = np.unique(all_sids, return_index=True)
    indexes = np.sort(indexes)
    indexes = (indexes[(indexes>=start) & (indexes<end)]-start)
    sid = sid[indexes]
    pos = pos[indexes]
    unphased_gts = unphased_gts[:, indexes]
    if not phased_gts is None:
        phased_gts = phased_gts[:, indexes, :]        
    pos = pos.astype(int)
    unphased_gts_greater2 = unphased_gts>2
    num_unphased_gts_greater2 = np.sum(unphased_gts_greater2)
    if num_unphased_gts_greater2>0:
        logging.warning(f"with chromosomes {chromosomes}: unphased genotypes are greater than 2 in {num_unphased_gts_greater2} locations. Converted to NaN")  
        unphased_gts[unphased_gts_greater2] = np.nan
        
    unphased_gts_less0 = unphased_gts<0
    num_unphased_gts_less0 = np.sum(unphased_gts_less0)
    if num_unphased_gts_less0>0:
        logging.warning(f"with chromosomes {chromosomes}: unphased genotypes are less than 0 in {num_unphased_gts_less0} locations. Converted to NaN")  
        unphased_gts[unphased_gts_less0] = np.nan

    if not phased_gts is None:
        phased_gts_less0 = phased_gts<0
        num_phased_gts_less0 = np.sum(phased_gts_less0)
        if num_phased_gts_less0>0:
            logging.warning(f"with chromosomes {chromosomes}: phased genotypes are less than 0 in {num_phased_gts_less0} locations. Converted to NaN")  
            phased_gts[phased_gts_less0] = np.nan
        
        phased_gts_greater1 = phased_gts>1
        num_phased_gts_greater1 = np.sum(phased_gts_greater1)
        if num_phased_gts_greater1>0:
            logging.warning(f"with chromosomes {chromosomes}: phased genotypes are greater than 1 in {num_phased_gts_greater1} locations. Converted to NaN")  
            phased_gts[phased_gts_greater1] = np.nan
    
    standard_f = np.nanmean(unphased_gts, axis=0, dtype=np.float64)/2.0
    practical_f = unphased_gts.copy()
    practical_f[:] = standard_f

    #transforming genotypes into int8
    unphased_gts[np.isnan(unphased_gts)] = nan_integer
    unphased_gts = unphased_gts.astype(np.int8)
    if not phased_gts is None:
        phased_gts[np.isnan(phased_gts)] = nan_integer
        phased_gts = phased_gts.astype(np.int8)    
    iid_to_bed_index = {i.encode("ASCII"):index for index, i in enumerate(gts_ids[:,1])}
    selected_bim = bim.iloc[indexes+start, :]
    bim_values = selected_bim.to_numpy().astype('S')
    bim_columns = selected_bim.columns.to_numpy().astype('S')
    logging.info(f"with chromosomes {chromosomes} initializing non_gts data done")
    if unphased_gts.shape[0] == 0:
        logging.warning(f"with chromosomes {chromosomes}: 0 individuals in unphased genotypes")
    if unphased_gts.shape[1] == 0:
        logging.warning(f"with chromosomes {chromosomes}: 0 snps in unphased genotypes")
    if unphased_gts.max()>2 or unphased_gts.min()<0:
        logging.warning(f"with chromosomes {chromosomes}: unphased genotypes has values out of 0-2 range")
    if not phased_gts is None:
        if phased_gts.shape[0] == 0:
            logging.warning(f"with chromosomes {chromosomes}: 0 individuals in phased genotypes")
        if phased_gts.shape[1] == 0:
            logging.warning(f"with chromosomes {chromosomes}: 0 snps in phased genotypes")
        if phased_gts.max()>1 or phased_gts.min()<0:
            logging.warning(f"with chromosomes {chromosomes}: phased genotypes has values out of 0-1 range")
    #value types should be hdf5 compatible
    hdf5_output_dict = {"bim_columns":bim_columns,
                        "bim_values":bim_values,
                        "pedigree":pedigree_output,
                        "non_duplicates":indexes,
                        "standard_f":standard_f,
                        }
    if not pcs is None:
        logging.info("estimating MAF using PCs ...")
        if find_optimal_pc:
            logging.info("finding optimal number of PCs using aic...")
            optimal_pc_num = compute_aics(unphased_gts, pcs, sample_size=1000)
            logging.info(f"optimal number of PCs is {optimal_pc_num}")
            logging.info("finding optimal number of PCs using aic done")
            practical_f, maf_estimator_data = estimate_f(unphased_gts, pcs[:, :optimal_pc_num])
        else:
            practical_f, maf_estimator_data = estimate_f(unphased_gts, pcs)
        for key, val in maf_estimator_data.items():
            hdf5_output_dict[f"maf_{key}"] = val
        logging.info("estimating MAF using PCs done")
    return phased_gts, unphased_gts, iid_to_bed_index, pos, practical_f, hdf5_output_dict<|MERGE_RESOLUTION|>--- conflicted
+++ resolved
@@ -24,6 +24,7 @@
 from tqdm import tqdm
 import statsmodels.api as sm
 from scipy.stats import norm
+
 class Person:
     """Just a simple data structure representing individuals
 
@@ -65,129 +66,6 @@
         queue = queue.union(dictionary[current_index])
         queue = queue.difference(seen_so_far)
 
-<<<<<<< HEAD
-def create_pedigree(king_address, agesex_address):
-    """Creates pedigree table from agesex file and kinship file in KING format.
-    
-    Args:
-        king_address : str
-            Address of a kinship file in KING format. kinship file is a '\t' seperated csv with columns "FID1", "ID1", "FID2", "ID2, "InfType".
-            Each row represents a relationship between two individuals. InfType column states the relationship between two individuals.
-            The only relationships that matter for this script are full sibling and parent-offspring which are shown by 'FS' and 'PO' respectively.
-            This file is used in creating a pedigree file and can be generated using KING.
-            As fids starting with '_' are reserved for control there should be no fids starting with '_'.
-
-        agesex_address : str
-            Address of the agesex file. This is a " " seperated CSV with columns "FID", "IID", "FATHER_ID", "MOTHER_ID", "sex", "age".
-            Each row contains the age and sex of one individual. Male and Female sex should be represented with 'M' and 'F'.
-            Age column is used for distinguishing between parent and child in a parent-offspring relationship inferred from the kinship file.
-            ID1 is a parent of ID2 if there is a 'PO' relationship between them and 'ID1' is at least 12 years older than ID2.
-    
-    Returns:
-        pd.DataFrame:
-            A pedigree table with 'FID', 'IID', 'FATHER_ID', 'MOTHER_ID'. Each row represents an individual.
-    """
-
-    kinship = pd.read_csv(king_address, delimiter="\t").astype(str)
-    logging.info("loaded kinship file")
-    # Filter MZ
-    mz_kin = kinship.loc[kinship['InfType']=='Dup/MZ']
-    if mz_kin.shape[0]>0:
-        print('Found '+str(mz_kin.shape[0])+' duplicates/MZ twin pairs. Removing one from each pair')
-        mz_id1 = set(np.unique(mz_kin.loc[:,['ID1']]))
-        id1_in_mz = np.array([x in mz_id1 for x in kinship.ID1])
-        id2_in_mz = np.array([x in mz_id1 for x in kinship.ID2])
-        in_mz = np.logical_or(id1_in_mz,id2_in_mz)
-        kinship = kinship.drop(kinship[in_mz].index)
-    agesex = pd.read_csv(agesex_address, delim_whitespace=True)
-    agesex["IID"] = agesex["IID"].astype(str)
-    agesex["FID"] = agesex["FID"].astype(str)
-    logging.info("loaded agesex file")
-    agesex = agesex.set_index("IID")
-    logging.info("creating age and sex dictionaries")
-    kinship = pd.merge(kinship, agesex.rename(columns={"sex":"sex1", "age":"age1"}), left_on="ID1", right_index=True)
-    kinship = pd.merge(kinship, agesex.rename(columns={"sex":"sex2", "age":"age2"}), left_on="ID2", right_index=True)
-    logging.info("dictionaries created")
-    people = {}
-    fid_counter = 0
-    dropouts = []
-    kinship_cols = kinship.columns.tolist()
-    index_id1 = kinship_cols.index("ID1")
-    index_id2 = kinship_cols.index("ID2")
-    index_sex1 = kinship_cols.index("sex1")
-    index_sex2 = kinship_cols.index("sex2")
-    index_age1 = kinship_cols.index("age1")
-    index_age2 = kinship_cols.index("age2")
-    index_inftype = kinship_cols.index("InfType")
-    logging.info("creating pedigree objects")
-    pop_size = kinship.values.shape[0]
-    t = kinship.values.tolist()
-    for row in range(pop_size):
-        relation = t[row][index_inftype]
-        id1 = t[row][index_id1]
-        id2 = t[row][index_id2]
-        age1 = t[row][index_age1]
-        age2 = t[row][index_age2]
-        sex1 = t[row][index_sex1]
-        sex2 = t[row][index_sex2]
-        p1 = people.get(id1)
-        if p1 is None:
-            p1 = Person(id1)
-            people[id1] = p1
-        
-        p2 = people.get(id2)
-        if p2 is None:
-            p2 = Person(id2)
-            people[id2] = p2
-
-        if relation == "PO":
-            if age1 >  age2+12:
-                if sex1 == "F":
-                    p2.mid = p1.id
-                if sex1 == "M":
-                    p2.pid = p1.id
-
-            if age2 > age1+12:
-                if sex2 == "F":
-                    p1.mid = p2.id
-                if sex2 == "M":
-                    p1.pid = p2.id
-        if relation == "FS":
-            if p1.fid is None and p2.fid is None:
-                p1.fid = str(fid_counter)
-                p2.fid = str(fid_counter)
-                fid_counter += 1
-            
-            if p1.fid is None and p2.fid is not None:
-                p1.fid = p2.fid
-
-            if p1.fid is not None and p2.fid is None:
-                p2.fid = p1.fid
-
-    for excess in dropouts:
-        people.pop(excess)
-
-    data = []
-    for p in people.values():
-        if p.fid is None:
-            p.fid = str(fid_counter)
-            fid_counter += 1
-
-        if p.mid is None:
-            #default mother id
-            p.mid = p.fid + "___M"
-
-        if p.pid is None:
-            #default father ir
-            p.pid = p.fid + "___P"
-        
-        data.append((p.fid, p.id, p.pid, p.mid))
-
-    data = pd.DataFrame(data, columns = ['FID' , 'IID', 'FATHER_ID' , 'MOTHER_ID']).astype(str)
-    return data
-=======
->>>>>>> 444afa30
-    
 def add_control(pedigree):
     """Adds control families to the pedigree table for testing.
 
