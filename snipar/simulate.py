import numpy as np
from numba import njit, prange
from snipar.utilities import *
from snipar.map import decode_map_from_pos
<<<<<<< HEAD
=======
from bgen_reader import open_bgen
>>>>>>> 444afa30

### Read haplotypes from bgen
def haps_from_bgen(bgenfiles,chr_range):
    bgenfiles, chroms = parse_obsfiles(bgenfiles, obsformat='bgen', chromosomes=chr_range)
    # Read genotypes
    haps = []
    maps = []
    snp_ids = []
    alleles = []
    positions = []
    for i in range(bgenfiles.shape[0]):
        print('Reading in chromosome '+str(chroms[i]))
        # Read bgen
        bgen = open_bgen(bgenfiles[i], verbose=True)
        # Read map
        map = decode_map_from_pos(chroms[i], bgen.positions)
        not_nan = np.logical_not(np.isnan(map))
        maps.append(map[not_nan])
        positions.append(bgen.positions[not_nan])
        # Snp
        snp_ids.append(bgen.rsids[not_nan])
        # Alleles
        alleles.append(np.array([x.split(',') for x in bgen.allele_ids[not_nan]]))
        # Read genotypes
        gts = bgen.read(([x for x in range(bgen.samples.shape[0])], [x for x in range(bgen.ids.shape[0])]), np.bool_)[:, :,
            np.array([0, 2])]
        gts = gts[:,not_nan]
        nfam = int(np.floor(gts.shape[0] / 2))
        ngen = np.zeros((nfam, 2, gts.shape[1], 2), dtype=np.bool_)
        ngen[:, 0, :, :] = gts[0:nfam, :, :]
        ngen[:, 1, :, :] = gts[nfam:(2 * nfam), :, :]
        del gts
        haps.append(ngen)
    return haps, maps, snp_ids, alleles, positions, chroms

### Simulate haplotypes ###
# Simulate frequencies: either all one value, or sampled from density proportional to 1/x
def simulate_freqs(nsnp, maf=None, min_maf=None):
    if maf is not None:
        if 0.5>=maf>0:
            freqs = maf*np.ones((nsnp))
        else:
            raise(ValueError('MAF must be between zero and 0.5'))
    else:
        if 0.5>=min_maf>0:
            C = -1/np.log(2*min_maf)
            u = np.random.uniform(0,1,nsnp)
            freqs = min_maf*np.exp(u/C)
        else:
            raise(ValueError('minimum MAF must be between zero and 0.5'))
    return freqs

@njit
def simulate_haplotypes(freqs,nfam):
    haps = np.zeros((nfam,2,freqs.shape[0],2),dtype=np.bool_)
    for i in prange(freqs.shape[0]):
        haps[:, :, i, :] = np.random.binomial(1,freqs[i],(nfam,2,2))
    return haps

def simulate_first_gen(nfam, ncausal, maf=None,min_maf=0.05):
        # Chromosomes
        chroms = [1]
        # Simulate allele frequencies
        freqs = simulate_freqs(ncausal, maf=maf, min_maf=min_maf)
        # Simulate haplotypes 
        haps = [simulate_haplotypes(freqs,nfam)]
        # SNP IDs
        snp_ids = [np.array(np.arange(1,ncausal+1),dtype=str)]
        # Alleles
        alleles = np.zeros((ncausal,2),dtype='S10')
        alleles[:, 0] = 'A1'
        alleles[:, 1] = 'A2'
        alleles = [alleles]
        # Positions
        positions = [np.arange(1,ncausal+1)]
        # Maps
        maps = [np.arange(1,ncausal+1)]
        return haps, maps, snp_ids, alleles, positions, chroms

# Simulate frequencies: either all one value, or sampled from density proportional to 1/x
def simulate_freqs(nsnp, maf=None, min_maf=None, Fst=0):
    if maf is not None:
        if 0.5>=maf>0:
            freqs = maf*np.ones((nsnp))
        else:
            raise(ValueError('MAF must be between zero and 0.5'))
    else:
        if 0.5>=min_maf>0:
            C = -1/np.log(2*min_maf)
            u = np.random.uniform(0,1,nsnp)
            freqs = min_maf*np.exp(u/C)
        else:
            raise(ValueError('minimum MAF must be between zero and 0.5'))
    return freqs

@njit
def simulate_haplotypes(freqs,nfam):
    haps = np.zeros((nfam,2,freqs.shape[0],2),dtype=np.bool_)
    for i in prange(freqs.shape[0]):
        haps[:, :, i, :] = np.random.binomial(1,freqs[i],(nfam,2,2))
    return haps

@njit
def simulate_recombinations(map):
    map_start = map[0]
    map_end = map[map.shape[0]-1]
    map_length = map_end-map_start
    n_recomb = np.random.poisson(map_length/100)
    recomb_points = map_start+np.sort(np.random.uniform(0,1,n_recomb))*map_length
    return n_recomb,recomb_points

######### Simulate meiosis with recombination #########
@njit
def meiosis(map,n=1):
    # Recomb vector
    recomb_vector = np.zeros((n,map.shape[0]), dtype=np.bool_)
    # Do recombinations
    for r in range(n):
        n_recomb, recomb_points = simulate_recombinations(map)
        # Initialize
        last_hap = np.bool_(np.random.binomial(1,0.5,1)[0])
        recomb_vector[r,:] = np.bool_(last_hap)
        # Recombine
        if n_recomb>0:
            for i in range(n_recomb):
                first_snp = np.argmax(map>recomb_points[i])
                recomb_vector[r,first_snp:recomb_vector.shape[1]] = ~recomb_vector[r,first_snp:recomb_vector.shape[1]]
    # Return
    return recomb_vector


##### Produce next generation for unlinked variants #####
@njit(parallel=True)
def produce_next_gen_unlinked(father_indices,mother_indices,males,females):
    ngen = np.zeros((father_indices.shape[0],2,males.shape[1],2),dtype=np.bool_)
    ibd = np.zeros((father_indices.shape[0],males.shape[1],2),dtype=np.bool_)
    for i in prange(ngen.shape[0]):
        meiosis = np.random.binomial(1,0.5,(4,ngen.shape[2]))
        for j in range(0,meiosis.shape[1]):
            # Paternal sib 1
            if meiosis[0,j] == 0:
                ngen[i, 0, j, 0] = males[father_indices[i], j, 0]
            else:
                ngen[i, 0, j, 0] = males[father_indices[i], j , 1]
            # Paternal sib 2
            if meiosis[1,j] == 0:
                ngen[i, 1, j, 0] = males[father_indices[i], j, 0]
            else:
                ngen[i, 1, j, 0] = males[father_indices[i], j , 1]
            # Maternal sib 1
            if meiosis[2,j] == 0:
                ngen[i, 0, j, 1] = females[mother_indices[i], j, 0]
            else:
                ngen[i, 0, j, 1] = females[mother_indices[i], j , 1]
            # Maternal sib 2
            if meiosis[3,j] == 0:
                ngen[i, 1, j, 1] = females[mother_indices[i], j, 0]
            else:
                ngen[i, 1, j, 1] = females[mother_indices[i], j , 1]
            # IBD
            ibd[i, j, 0] = meiosis[0,j]==meiosis[1,j]
            ibd[i, j, 1] = meiosis[2,j]==meiosis[3,j]
    return ngen, ibd

#### Produce next generation with linkage through recombination map #####
@njit(parallel=True)
def produce_next_gen(father_indices,mother_indices,males,females,map):
    ngen = np.zeros((father_indices.shape[0],2,males.shape[1],2),dtype=np.bool_)
    ibd = np.zeros((father_indices.shape[0],males.shape[1],2),dtype=np.bool_)
    for i in prange(father_indices.shape[0]):
        # recombinations
        recomb_i = meiosis(map,n=4)
        ## sib haplotypes
        # sib haplotypes and ibd
        for j in range(ibd.shape[1]):
            # paternal sib 1
            if recomb_i[0,j]:
                ngen[i, 0, j, 0] =  males[father_indices[i], j, 0]
            else:
                ngen[i, 0, j, 0] = males[father_indices[i], j, 1]
            # paternal sib 2
            if recomb_i[1,j]:
                ngen[i, 1, j, 0] =  males[father_indices[i], j, 0]
            else:
                ngen[i, 1, j, 0] = males[father_indices[i], j, 1]
            # maternal sib 1
            if recomb_i[2,j]:
                ngen[i, 0, j, 1] =  females[mother_indices[i], j, 0]
            else:
                ngen[i, 0, j, 1] = females[mother_indices[i], j, 1]
            # maternal sib 2
            if recomb_i[3,j]:
                ngen[i, 1, j, 1] =  females[mother_indices[i], j, 0]
            else:
                ngen[i, 1, j, 1] = females[mother_indices[i], j, 1]
            ibd[i,j,0] = recomb_i[0,j]==recomb_i[1,j]
            ibd[i,j,1] = recomb_i[2,j]==recomb_i[3,j]
    return ngen, ibd

@njit
def random_mating_indices(nfam):
    return np.random.choice(np.array([x for x in range(nfam)],dtype=np.int_),size=nfam,replace=False)

def am_indices(yp,ym,r):
    v = np.sqrt(np.var(yp)*np.var(ym))
    s2 = (1/r-1)*v
    zp = yp+np.sqrt(s2)*np.random.randn(yp.shape[0])
    zm = ym+np.sqrt(s2)*np.random.randn(ym.shape[0])
    rank_p = np.argsort(zp)
    rank_m = np.argsort(zm)
    return rank_p, rank_m

def compute_genetic_component(haps,causal,a):
    causal = set(causal)
    G_m = np.zeros((haps[0].shape[0]))
    G_p = np.zeros((haps[0].shape[0]))
    snp_count = 0
    for chr in range(len(haps)):
        snp_index = np.array([snp_count+x for x in range(haps[chr].shape[2])])
        in_causal = np.array([snp_index[x] in causal for x in range(haps[chr].shape[2])])
        causal_gts = np.sum(haps[chr][:,:,in_causal,:],axis=3)
        G_p += causal_gts[:, 0, :].dot(a[snp_index[in_causal]])
        G_m += causal_gts[:, 1, :].dot(a[snp_index[in_causal]])
        snp_count += haps[chr].shape[2]
    return G_p, G_m

def compute_phenotype(haps,causal,a,sigma2):
    G_p, G_m = compute_genetic_component(haps,causal,a)
    Y_p = G_p+np.sqrt(sigma2)*np.random.randn(G_p.shape[0])
    Y_m = G_m+np.sqrt(sigma2)*np.random.randn(G_m.shape[0])
    return G_p, G_m, Y_p, Y_m

def compute_phenotype_vert(haps,causal,a,sigma2,beta_vert,Y_p,Y_m):
    G_males, G_females = compute_genetic_component(haps, causal, a)
    Y_males = G_males + beta_vert*(Y_p+Y_m)+np.sqrt(sigma2) * np.random.randn(G_males.shape[0])
    Y_females = G_females + beta_vert*(Y_p+Y_m)+np.sqrt(sigma2) * np.random.randn(G_females.shape[0])
    return G_males, G_females, Y_males, Y_females

def compute_phenotype_indirect(haps,old_haps,father_indices,mother_indices,causal,a,b,sigma2):
    if father_indices is None or mother_indices is None:
        raise(ValueError('Must provide parental indices to compute indirect effect components'))
    # Direct effect component of offspring
    G_males, G_females = compute_genetic_component(haps,causal,a)
    # Direct effect component of parents
    G_father, G_mother = compute_genetic_component(old_haps,causal,a)
    # Indirect effect component of parents
    G_p, G_m = compute_genetic_component(old_haps, causal, b)
    # Male offspring phenotype
    Y_males = G_males+G_p[father_indices]+G_m[mother_indices]+np.sqrt(sigma2)*np.random.randn(G_males.shape[0])
    # Female offspring phenotype
    Y_females = G_females+G_p[father_indices]+G_m[mother_indices]+np.sqrt(sigma2)*np.random.randn(G_males.shape[0])
    # Direct males, direct females, phenotype males, phenotype females, indirect effect component father, 
    # indirect effect component mother, direct effect component father, direct effect component mother
    return G_males, G_females, Y_males, Y_females, G_p[father_indices], G_m[mother_indices], G_father[father_indices], G_mother[mother_indices]


def simulate_effects(haps, n_causal, h2, old_haps=None, v_indirect=0, r_direct_indirect=0, father_indices=None, mother_indices=None):
    # Select causal variants
    nsnp_chr = np.array([x.shape[2] for x in haps])
    nsnp = np.sum(nsnp_chr)
    if n_causal > nsnp:
        raise(ValueError('Not enough SNPs to simulate phenotype with '+str(n_causal)+' causal SNPs'))
    causal = np.sort(np.random.choice(np.arange(0, nsnp), n_causal, replace=False))
    # Check if indirect effect parameters are possible
    if v_indirect<0:
            raise(ValueError('Variance due to indirect effects must be non-negative'))
    elif v_indirect>0:
        h2_total = (1+v_indirect+r_direct_indirect*np.sqrt(2*v_indirect))*h2
        print('Direct and indirect variance components specified:')
        print('Random-mating heritability: '+str(round(h2,4)))
        print('Fraction of phenotypic variance explained by direct and indirect genetic effects in a random-mating population: '+str(round(h2_total,4)))
        if h2_total>1:
            raise(ValueError('Parameters imply total variance explained by direct and indirect effects is greater than phenotypic variance. Reduce variance due to indirect effects'))
        else:
            v_eg = v_indirect*h2
            c_ge = np.sqrt(2*v_indirect)*r_direct_indirect*h2
            print('Variance explained by indirect genetic effects: '+str(round(v_eg,4)))
            print('Variance explained by covariance between direct and indirect genetic effects: '+str(round(c_ge,4)))
    # Simulate direct effects
    if v_indirect==0:
        print('Simulating direct genetic effects')
        a = np.zeros((nsnp))
        causal = np.sort(np.random.choice(np.arange(0,nsnp),n_causal,replace=False))
        a[causal] = np.random.randn(n_causal)
        G_p, G_m = compute_genetic_component(haps,causal,a)
        scale_fctr = np.sqrt(h2/np.var(np.hstack((G_p,G_m))))
        a = a*scale_fctr
        h2_total = h2
    else:
        if old_haps is None:
            raise(ValueError('Must provide parental haplotypes to simulate indirect genetic effects'))
        if father_indices is None or mother_indices is None:
            raise(ValueError('Must provide parental indices to simulate indirect genetic effects'))
        print('Simulating indirect genetic effects')
        a = np.zeros((nsnp,2))
        a[causal,:] = np.random.multivariate_normal(np.zeros((2)),
                                                np.array([[1,r_direct_indirect],[r_direct_indirect,1]]),
                                                size=n_causal)
        G_males, G_females, Y_males, Y_females, eta_p, eta_m, delta_p, delta_m = compute_phenotype_indirect(haps,old_haps,father_indices,mother_indices,causal,a[:,0],a[:,1],0)
        # Rescale direct effects
        a[:,0] = a[:,0] * np.sqrt(h2 / np.var(np.hstack((G_males, G_females))))
        # Rescale indirect effects
        a[:,1] = a[:,1] * np.sqrt(v_eg / np.var(eta_p+eta_m))
    return a, causal, h2_total

def compute_vcomps(G_p ,G_m, Y_p, Y_m, delta_p=None, delta_m=None, v_indirect=0, eta_p=None, eta_m=None, verbose=True):
    if v_indirect==0:
        V = np.zeros((3))
    else:
        if delta_p is None or delta_m is None or eta_p is None or eta_m is None:
            raise(ValueError('Missing parental direct/indirect components. Cannot compute all variance components'))
        V = np.zeros((8))
    V[:] = np.nan
    # Print variances
    V[0:2] = np.array([np.var(np.hstack((G_p, G_m))), np.var(np.hstack((Y_p, Y_m)))])
    # Correlation between parents' direct effect components
    if delta_p is not None and delta_m is not None:
        V[2] = np.corrcoef(delta_p,delta_m)[0,1]
    if verbose:
        print('Genetic variance: ' + str(round(V[0], 4)))
        print('Phenotypic variance: ' + str(round(V[1], 4)))
        print('Heritability: ' + str(round(V[0] / V[1], 4)))
        if delta_p is not None and delta_m is not None:
            print('Parental genotypic correlation: '+str(round(V[2],4)))
    # Compute for indirect effect components
    if v_indirect>0:
        # Combined parental indirect effect component
        eta = eta_p+eta_m
        # Variance of parental indirect effect component
        V[3] = np.var(eta)
        # Variance due to covariance between direct and parental indirect effect components
        V[4] = np.cov(G_p,eta)[0,1]+np.cov(G_m,eta)[0,1]
        # Correlation between parents' indirect effect components
        V[5] = np.corrcoef(eta_p,eta_m)[0,1]
        # Correlation between direct and indirect effect components of parents
        V[6] = np.corrcoef(np.hstack((delta_p,delta_m)),np.hstack((eta_p,eta_m)))[0,1]
        # Correlation between direct component of father and indirect component of mother
        V[7] = np.corrcoef(np.hstack((delta_p,delta_m)),np.hstack((eta_m,eta_p)))[0,1]
        if verbose:
            print('Variance due to parental indirect genetic effects: ' + str(round(V[3], 4)))
            print('Variance due to covariance between direct effects and parental indirect genetic effects: ' + str(round(V[4], 4)))
            print('Correlation between maternal and paternal indirect effect components: '+str(round(V[5],4)))
            print('Correlation between direct and indirect effect components within parents: '+str(round(V[6],4)))
            print('Correlation between direct and indirect effect components across parents: '+str(round(V[7],4)))
    return V

def create_ped_output(G_males, G_females, Y_males, Y_females, Y_p, Y_m, delta_p, delta_m, 
                        eta_males=None, eta_females=None, eta_p=None, eta_m=None, father_indices=None, mother_indices=None,gen=None,
                        header=True):
    nfam = Y_males.shape[0]
    # Pedigree columns
    pedcols = ['FID','IID','FATHER_ID','MOTHER_ID','SEX',
                        'PHENO','FATHER_PHENO','MOTHER_PHENO',
                        'DIRECT','FATHER_DIRECT','MOTHER_DIRECT']
    if eta_males is not None and eta_females is not None:
        pedcols.append('INDIRECT')
    if eta_p is not None:
        pedcols.append('FATHER_INDIRECT')
    if eta_m is not None:
        pedcols.append('MOTHER_INDIRECT')
    pedcols = np.array(pedcols)
    ped = np.zeros((nfam*2,pedcols.shape[0]),dtype='U30')
    ## Fill in pedigree array
    # Record generation
    if gen is None:
        gen=''
        prev_gen = ''
    else:
        prev_gen = str(int(gen)-1)+'_'
        gen=str(gen)+'_'
    # FID
    ped[:, 0] = np.repeat(np.array([gen+str(x) for x in range(nfam)]),2)
    # IID
    id1 = np.array([gen+str(x)+'_0' for x in range(nfam)])
    id2 = np.array([gen+str(x)+'_1' for x in range(nfam)])
    ped[0::2, 1] = id1
    ped[1::2, 1] = id2
    # Father ID
    if father_indices is None:
        ped[:, 2] = np.repeat(np.array(['P_'+str(x) for x in range(nfam)]),2)
    else:
        ped[:, 2] = np.repeat(np.array([prev_gen+str(x)+'_0' for x in father_indices]),2)
    # Mother ID
    if mother_indices is None:
        ped[:, 3] = np.repeat(np.array(['M_'+str(x) for x in range(nfam)]),2)
    else:
        ped[:, 3] = np.repeat(np.array([prev_gen+str(x)+'_1' for x in mother_indices]),2)
    # Sex
    ped[0::2, 4] = '0'
    ped[1::2, 4] = '1'
    # Phenotype
    ped[0::2, 5] = Y_males
    ped[1::2, 5] = Y_females
    # Father phenotype
    ped[:, 6] = np.repeat(Y_p, 2)
    # Mother phenotype
    ped[:, 7] = np.repeat(Y_m, 2)
    # Genetic component
    ped[0::2, 8] = G_males
    ped[1::2, 8] = G_females
    # Paternal genetic component
    ped[:, 9] = np.repeat(delta_p, 2)
    # Maternal genetic component
    ped[:, 10] = np.repeat(delta_m, 2)
    # Indirect component
    if eta_males is not None and eta_females is not None:
        ped[0::2, 11] = eta_males
        ped[1::2, 11] = eta_females
    # Paternal indirect component
    if eta_p is not None:
        ped[:, 12] = np.repeat(eta_p, 2)
    if eta_m is not None:
        ped[:, 13] = np.repeat(eta_m, 2)
    # Add header
    if header:
        ped = np.vstack((pedcols,ped))
    return ped

def forward_sim(haps, maps, ngen_random, ngen_am, unlinked, n_causal, h2, v_indirect=0, r_direct_indirect=0, beta_vert=0, r_y=None,):
    nfam = haps[0].shape[0]
    if ngen_am>0 and r_y is None:
        raise(ValueError('Must provide parental phenotypic correlation for assortative mating'))
    ### Simulate population ###
    ### Produce first generation by random-mating
    print('Generating first generation by random-mating')
    father_indices = random_mating_indices(nfam)
    mother_indices = random_mating_indices(nfam)
    # Generate haplotypes of new generation
    new_haps = []
    ibd = []
    for chr in range(0,len(haps)):
        if unlinked:
            new_haps_chr, ibd_chr = produce_next_gen_unlinked(father_indices,mother_indices,haps[chr][:,0,:,:],haps[chr][:,1,:,:])
        else:
            new_haps_chr, ibd_chr = produce_next_gen(father_indices,mother_indices,haps[chr][:,0,:,:],haps[chr][:,1,:,:],maps[chr])
        new_haps.append(new_haps_chr)
        ibd.append(ibd_chr)
    # Pedigree columns
    pedcols = ['FID','IID','FATHER_ID','MOTHER_ID','SEX',
                        'PHENO','FATHER_PHENO','MOTHER_PHENO',
                        'DIRECT','FATHER_DIRECT','MOTHER_DIRECT']
    # Matings
    total_matings = ngen_random+ngen_am
    ## Record variance component evolution and pedigree
    if v_indirect == 0:
        V = np.zeros((total_matings+1,3))
        V_header = np.array(['v_g','v_y','r_delta']).reshape((1,3))
    else:
        V = np.zeros((total_matings+1,8))
        V_header = np.array(['v_g','v_y','r_delta','v_eg','c_ge','r_eta','r_delta_eta_c','r_delta_eta_tau']).reshape((1,8))
        pedcols += ['INDIRECT','FATHER_INDIRECT','MOTHER_INDIRECT']
    V[:] = np.nan
    ## Record full pedigree
    pedcols = np.array(pedcols)
    ped = np.zeros((nfam*2*(total_matings+1),pedcols.shape[0]),dtype='U30')
    # Count generations
    a_count = 0
    # Simulate ngen_random generations of random-mating then ngen_am generations of assortative mating
    for gen in range(0, total_matings):
        if v_indirect==0:
            if a_count==0:
                # Simulate direct effect component
                a, causal, h2 = simulate_effects(new_haps, n_causal, h2)
                # Compute parental phenotype
                delta_p, delta_m, Y_p, Y_m = compute_phenotype(haps, causal, a, 1 - h2)
                delta_p, delta_m, Y_p, Y_m = delta_p[father_indices], delta_m[mother_indices], Y_p[father_indices], Y_m[mother_indices]
            else:
<<<<<<< HEAD
                delta_p, delta_m, Y_p, Y_m = G_males[father_indices], G_females[mother_indices], Y_males[father_indices], Y_females[father_indices]
=======
                delta_p, delta_m, Y_p, Y_m = G_males[father_indices], G_females[mother_indices], Y_males[father_indices], Y_females[mother_indices]
>>>>>>> 444afa30
            # Compute phenotypes
            print('Computing phenotypes')
            if np.abs(beta_vert) > 0 and a_count>0:
                G_males, G_females, Y_males, Y_females = compute_phenotype_vert(new_haps, causal, a, 1-h2, beta_vert, Y_p, Y_m)
            else:
                G_males, G_females, Y_males, Y_females = compute_phenotype(new_haps, causal, a, 1 - h2)
        else:
            # Compute with indirect effects
            if a_count==0:
                # Compute indirect effect component
                a, causal, h2_total = simulate_effects(new_haps, n_causal, h2, old_haps=haps, v_indirect=v_indirect, 
                                                        r_direct_indirect=r_direct_indirect, father_indices=father_indices, mother_indices=mother_indices)
                # Compute parental phenotype
                delta_p, delta_m, Y_p, Y_m = compute_phenotype(haps, causal, a[:,0], 1 - h2)
                Y_p, Y_m = Y_p[father_indices], Y_m[mother_indices]
            # Compute phenotype
            print('Computing phenotypes')
            G_males, G_females, Y_males, Y_females, eta_p, eta_m, delta_p, delta_m = compute_phenotype_indirect(new_haps, haps, father_indices, mother_indices, 
                                                                                            causal, a[:,0], a[:,1], 1-h2_total)
            # Indirect effect component generation
            eta_males, eta_females = compute_genetic_component(new_haps, causal, a[:, 1])
        # Record variance components
        ## Final offspring generation variance components
        if v_indirect==0:
            V[a_count,:] = compute_vcomps(G_males, G_females, Y_males, Y_females, delta_p=delta_p, delta_m=delta_m)
        else:
            V[a_count,:] = compute_vcomps(G_males, G_females, Y_males, Y_females, delta_p=delta_p, delta_m=delta_m,
                                            v_indirect=v_indirect, eta_p=eta_p, eta_m=eta_m)
        # Record pedigree
        if v_indirect==0:
            ped[(a_count*2*nfam):((a_count+1)*2*nfam),:] = create_ped_output(G_males, G_females, Y_males, Y_females, Y_p, Y_m, delta_p, delta_m, 
                                                                                father_indices=father_indices, mother_indices=mother_indices, gen=a_count+1,header=False)
        else:
            ped[(a_count*2*nfam):((a_count+1)*2*nfam),:] = create_ped_output(G_males, G_females, Y_males, Y_females, Y_p, Y_m, delta_p, delta_m, 
                                    eta_males=eta_males, eta_females=eta_females, eta_p=eta_p, eta_m=eta_m, father_indices=father_indices, mother_indices=mother_indices, gen=a_count+1, header=False)
        a_count += 1
        ## Match current generation into parent-pairs for next generation
        print('Mating ' + str(gen + 2))
        # Random mating
        if gen<ngen_random:
            print('Matching randomly')
            father_indices = random_mating_indices(nfam)
            mother_indices = random_mating_indices(nfam)
        # Assortative mating
        if gen>=ngen_random:
            # Match assortatively
            print('Matching assortatively')
            father_indices, mother_indices = am_indices(Y_males, Y_females, r_y)
            print('Parental phenotypic correlation: '+str(round(np.corrcoef(Y_males[father_indices],Y_females[mother_indices])[0,1],4)))
        # Generate haplotypes of new generation
        haps = new_haps
        new_haps = []
        ibd = []
        for chr in range(0,len(haps)):
            if unlinked:
                new_haps_chr, ibd_chr = produce_next_gen_unlinked(father_indices,mother_indices,haps[chr][:,0,:,:],haps[chr][:,1,:,:])
            else:
                new_haps_chr, ibd_chr = produce_next_gen(father_indices,mother_indices,haps[chr][:,0,:,:],haps[chr][:,1,:,:],maps[chr])
            new_haps.append(new_haps_chr)
            ibd.append(ibd_chr)
    #### Compute final generation ####
    print('Computing final generation')
    if v_indirect==0:
        if a_count==0:
            # Simulate direct effect component
            a, causal, h2 = simulate_effects(new_haps, n_causal, h2)
            # Compute parental phenotype
            delta_p, delta_m, Y_p, Y_m = compute_phenotype(haps, causal, a, 1 - h2)
            delta_p, delta_m, Y_p, Y_m = delta_p[father_indices], delta_m[mother_indices], Y_p[father_indices], Y_m[mother_indices]
        else:
<<<<<<< HEAD
            delta_p, delta_m, Y_p, Y_m = G_males[father_indices], G_females[mother_indices], Y_males[father_indices], Y_females[father_indices]
=======
            delta_p, delta_m, Y_p, Y_m = G_males[father_indices], G_females[mother_indices], Y_males[father_indices], Y_females[mother_indices]
>>>>>>> 444afa30
        # Compute phenotypes
        print('Computing phenotypes')
        if np.abs(beta_vert) > 0 and a_count>0:
            G_males, G_females, Y_males, Y_females = compute_phenotype_vert(new_haps, causal, a, 1-h2, beta_vert, Y_p, Y_m)
        else:
            G_males, G_females, Y_males, Y_females = compute_phenotype(new_haps, causal, a, 1 - h2)
    else:
        # Compute with indirect effects
        if a_count==0:
            # Compute indirect effect component
            a, causal, h2_total = simulate_effects(new_haps, n_causal, h2, old_haps=haps, v_indirect=v_indirect, 
                                                    r_direct_indirect=r_direct_indirect, father_indices=father_indices, mother_indices=mother_indices)
            # Compute parental phenotype
            delta_p, delta_m, Y_p, Y_m = compute_phenotype(haps, causal, a[:,0], 1 - h2)
            Y_p, Y_m = Y_p[father_indices], Y_m[mother_indices]
        # Compute phenotype
        print('Computing phenotypes')
        G_males, G_females, Y_males, Y_females, eta_p, eta_m, delta_p, delta_m = compute_phenotype_indirect(new_haps, haps, father_indices, mother_indices, 
                                                                                        causal, a[:,0], a[:,1], 1-h2_total)
        # Indirect effect component generation
        eta_males, eta_females = compute_genetic_component(new_haps, causal, a[:, 1])
    print('Sibling genotypic correlation: ' + str(round(np.corrcoef(G_males, G_females)[0, 1], 4)))
    print('Sibling phenotypic correlation: ' + str(round(np.corrcoef(Y_males, Y_females)[0, 1], 4)))
    ## Final offspring generation variance components
    if v_indirect==0:
        V[a_count,:] = compute_vcomps(G_males, G_females, Y_males, Y_females, delta_p=delta_p, delta_m=delta_m)
    else:
        V[a_count,:] = compute_vcomps(G_males, G_females, Y_males, Y_females, delta_p=delta_p, delta_m=delta_m,
                                        v_indirect=v_indirect, eta_p=eta_p, eta_m=eta_m)
    V = np.vstack((V_header,V))
    # Record pedigree
    if v_indirect==0:
        ped[(a_count*2*nfam):((a_count+1)*2*nfam),:] = create_ped_output(G_males, G_females, Y_males, Y_females, Y_p, Y_m, delta_p, delta_m, 
                                                                            father_indices=father_indices, mother_indices=mother_indices, gen=a_count+1, header=False)
    else:
        ped[(a_count*2*nfam):((a_count+1)*2*nfam),:] = create_ped_output(G_males, G_females, Y_males, Y_females, Y_p, Y_m, delta_p, delta_m, 
                                eta_males=eta_males, eta_females=eta_females, eta_p=eta_p, eta_m=eta_m, father_indices=father_indices, mother_indices=mother_indices, gen=a_count+1, header=False)
    ped = np.vstack((pedcols,ped))
    ## Return output
    return new_haps, haps, father_indices, mother_indices, ibd, ped, a, V

##### Imputation functions #####
@njit
def impute_from_sibs(g1, g2, ibd, f):
    if ibd==2:
        return g1+2*f
    elif ibd==0:
        return g1+g2
    elif ibd==1:
        gsum = g1+g2
        if gsum==0:
            return f
        elif gsum==1:
            return 1+f
        elif gsum==2:
            return 1+2*f
        elif gsum==3:
            return 2+f
        elif gsum==4:
            return 3+f
@njit
def impute_from_sibs_phased(g1,g2,ibd,f):
    imp = 0.0
    if ibd[0]:
        imp += int(g1[0])+f
    else:
        imp += int(g1[0])+int(g2[0])
    if ibd[1]:
        imp += int(g1[1]) + f
    else:
        imp += int(g1[1]) + int(g2[1])
    return imp

@njit(parallel=True)
def impute_all_fams(gts,freqs,ibd):
    imp = np.zeros((gts.shape[0],gts.shape[2]),dtype=np.float_)
    for i in prange(gts.shape[0]):
        for j in range(gts.shape[2]):
            imp[i,j] = impute_from_sibs(gts[i,0,j],gts[i,1,j],ibd[i,j],freqs[j])
    return imp

@njit(parallel=True)
def impute_all_fams_phased(haps,freqs,ibd):
    imp = np.zeros((haps.shape[0],haps.shape[2]),dtype=np.float_)
    for i in prange(haps.shape[0]):
        for j in range(haps.shape[2]):
            imp[i,j] = impute_from_sibs_phased(haps[i,0,j,:],haps[i,1,j,:],ibd[i,j,:],freqs[j])
    return imp<|MERGE_RESOLUTION|>--- conflicted
+++ resolved
@@ -2,10 +2,7 @@
 from numba import njit, prange
 from snipar.utilities import *
 from snipar.map import decode_map_from_pos
-<<<<<<< HEAD
-=======
 from bgen_reader import open_bgen
->>>>>>> 444afa30
 
 ### Read haplotypes from bgen
 def haps_from_bgen(bgenfiles,chr_range):
@@ -473,11 +470,7 @@
                 delta_p, delta_m, Y_p, Y_m = compute_phenotype(haps, causal, a, 1 - h2)
                 delta_p, delta_m, Y_p, Y_m = delta_p[father_indices], delta_m[mother_indices], Y_p[father_indices], Y_m[mother_indices]
             else:
-<<<<<<< HEAD
-                delta_p, delta_m, Y_p, Y_m = G_males[father_indices], G_females[mother_indices], Y_males[father_indices], Y_females[father_indices]
-=======
                 delta_p, delta_m, Y_p, Y_m = G_males[father_indices], G_females[mother_indices], Y_males[father_indices], Y_females[mother_indices]
->>>>>>> 444afa30
             # Compute phenotypes
             print('Computing phenotypes')
             if np.abs(beta_vert) > 0 and a_count>0:
@@ -548,11 +541,7 @@
             delta_p, delta_m, Y_p, Y_m = compute_phenotype(haps, causal, a, 1 - h2)
             delta_p, delta_m, Y_p, Y_m = delta_p[father_indices], delta_m[mother_indices], Y_p[father_indices], Y_m[mother_indices]
         else:
-<<<<<<< HEAD
-            delta_p, delta_m, Y_p, Y_m = G_males[father_indices], G_females[mother_indices], Y_males[father_indices], Y_females[father_indices]
-=======
             delta_p, delta_m, Y_p, Y_m = G_males[father_indices], G_females[mother_indices], Y_males[father_indices], Y_females[mother_indices]
->>>>>>> 444afa30
         # Compute phenotypes
         print('Computing phenotypes')
         if np.abs(beta_vert) > 0 and a_count>0:
