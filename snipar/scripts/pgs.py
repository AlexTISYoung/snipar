--- conflicted
+++ resolved
@@ -18,42 +18,6 @@
 import snipar.pgs as pgs
 import snipar.read as read
 from snipar.utilities import *
-<<<<<<< HEAD
-from snipar.utilities import get_parser_doc
-
-######### Command line arguments #########
-parser=argparse.ArgumentParser()
-parser.add_argument('out',type=str,help='Prefix for computed PGS file and/or regression results files')
-parser.add_argument('--bgen',
-                    type=str,help='Address of the phased genotypes in .bgen format. If there is a @ in the address, @ is replaced by the chromosome numbers in the range of chr_range for each chromosome (chr_range is an optional parameters for this script).')
-parser.add_argument('--bed',
-                    type=str,help='Address of the unphased genotypes in .bed format. If there is a @ in the address, @ is replaced by the chromosome numbers in the range of chr_range for each chromosome (chr_range is an optional parameters for this script).')
-parser.add_argument('--imp', type=str, help='Address of hdf5 files with imputed parental genotypes (without .hdf5 suffix). If there is a @ in the address, @ is replaced by the chromosome numbers in the range of chr_range (chr_range is an optional parameters for this script).', default = None)
-parser.add_argument('--chr_range',
-                    type=parseNumRange,
-                    nargs='*',
-                    action=NumRangeAction,
-                    help='number of the chromosomes to be imputed. Should be a series of ranges with x-y format or integers.', default=None)
-parser.add_argument('--pedigree',type=str,help='Address of pedigree file. Must be provided if not providing imputed parental genotypes.',default=None)
-parser.add_argument('--weights',type=str,help='Location of the PGS allele weights', default = None)
-parser.add_argument('--SNP',type=str,help='Name of column in weights file with SNP IDs',default='sid')
-parser.add_argument('--beta_col',type=str,help='Name of column with betas/weights for each SNP',default='ldpred_beta')
-parser.add_argument('--A1',type=str,help='Name of column with allele beta/weights are given with respect to',default='nt1')
-parser.add_argument('--A2',type=str,help='Name of column with alternative allele',default='nt2')
-parser.add_argument('--sep',type=str,help='Column separator in weights file. If not provided, an attempt to determine this will be made.',default=None)
-parser.add_argument('--phenofile',type=str,help='Location of the phenotype file',default = None)
-parser.add_argument('--pgs', type=str, help='Location of the pre-computed PGS file', default=None)
-parser.add_argument('--fit_sib', action='store_true', default=False, help='Fit indirect effects from siblings')
-parser.add_argument('--parsum',action='store_true',default = False, help='Use the sum of maternal and paternal PGS in the regression (useful when imputed from sibling data alone)')
-parser.add_argument('--phen_index',type=int,help='If the phenotype file contains multiple phenotypes, which phenotype should be analysed (default 1, first)',
-                    default=1)
-parser.add_argument('--scale_phen',action='store_true',help='Scale the phenotype to have variance 1',default=False)
-parser.add_argument('--scale_pgs',action='store_true',help='Scale the PGS to have variance 1 among the phenotyped individuals',default=False)
-parser.add_argument('--compute_controls', action='store_true', default=False,
-                    help='Compute PGS for control families (default False)')
-parser.add_argument('--missing_char',type=str,help='Missing value string in phenotype file (default NA)',default='NA')
-__doc__ = __doc__.replace("@parser@", get_parser_doc(parser))
-=======
 from snipar.slmm import build_ibdrel_arr, build_sib_arr
 
 ######### Command line arguments #########
@@ -102,8 +66,7 @@
                         help='Compute PGS for control families (default False)')
     parser.add_argument('--missing_char',type=str,help='Missing value string in phenotype file (default NA)',default='NA')
     args=parser.parse_args()
->>>>>>> d2c25d94
-
+    
 def main(args):
     """"Calling this function with args is equivalent to running this script from commandline with the same arguments.
     Args:
@@ -154,22 +117,6 @@
         else:
             ped = None
         print('Computing PGS')
-<<<<<<< HEAD
-        if bedfiles[0] is not None:
-            print('Observed genotype file: '+bedfiles[0])
-        if bgenfiles[0] is not None:
-            print('Observed genotype file: '+bgenfiles[0])
-        if pargts_list[0] is not None:
-            print('Imputed parental genotype file: '+pargts_list[0])
-        pg = pgs.compute(p, bedfile=bedfiles[0], bgenfile=bgenfiles[0], par_gts_f=pargts_list[0], ped=ped, sib=args.fit_sib, compute_controls=args.compute_controls)
-        for i in range(1,chroms.shape[0]):
-            if bedfiles[i] is not None:
-                print('Observed genotype file: '+bedfiles[i])
-            if bgenfiles[i] is not None:
-                print('Observed genotype file: '+bgenfiles[i])
-            if pargts_list[i] is not None:
-                print('Imputed parental genotype file: '+pargts_list[i])
-=======
         if args.bed is not None:
             print('Observed genotypes file: '+bedfiles[0])
         if args.bgen is not None:
@@ -184,7 +131,6 @@
                 print('Observed genotypes file: '+bgenfiles[i])
             if args.imp is not None:
                 print('Imputed genotypes file: '+pargts_list[i])
->>>>>>> d2c25d94
             if args.compute_controls:
                 pg_i = pgs.compute(p, bedfile=bedfiles[i], bgenfile=bgenfiles[i], par_gts_f=pargts_list[i], ped=ped, sib=args.fit_sib, compute_controls=args.compute_controls)
                 if pg_i[0] is not None:
@@ -258,30 +204,6 @@
             y.scale()
         if args.scale_pgs:
             pg.scale()
-<<<<<<< HEAD
-        # Estimate effects
-        print('Estimating direct effects and NTCs')
-        alpha_imp = lmm.fit_model(y.gts[:,0], pg.gts, pg.fams, add_intercept=True, return_model=False, return_vcomps=False)
-        # Estimate population effect
-        print('Estimating population effect')
-        alpha_proband = lmm.fit_model(y.gts[:,0], pg.gts[:, 0], pg.fams, add_intercept=True, return_model=False, return_vcomps=False)
-        # Get print out for fixed mean effects
-        alpha_out = np.zeros((pg.sid.shape[0]+1, 2))
-        alpha_out[0:pg.sid.shape[0], 0] = alpha_imp[0][1:(1+pg.sid.shape[0])]
-        alpha_out[0:pg.sid.shape[0], 1] = np.sqrt(np.diag(alpha_imp[1])[1:(1+pg.sid.shape[0])])
-        alpha_out[pg.sid.shape[0],0] = alpha_proband[0][1]
-        alpha_out[pg.sid.shape[0],1] = np.sqrt(np.diag(alpha_proband[1])[1])
-        print('Saving estimates to '+args.out+ '.effects.txt')
-        outcols = np.hstack((pg.sid,np.array(['population']))).reshape((pg.sid.shape[0]+1,1))
-        np.savetxt(args.out + '.effects.txt',
-                   np.hstack((outcols, np.array(alpha_out, dtype='S'))),
-                   delimiter='\t', fmt='%s')
-        print('Saving sampling covariance matrix of estimates to ' + args.out + '.vcov.txt')
-        np.savetxt(args.out + '.vcov.txt', alpha_imp[1][1:(1+pg.sid.shape[0]),1:(1+pg.sid.shape[0])])
-if __name__ == "__main__":
-    args=parser.parse_args()
-    main(args)
-=======
         ## Estimate models
         if '1' in args.gen_models:
             print('Estimating population effect (1 generation model)')
@@ -291,5 +213,4 @@
             alpha_2 = pgs.fit_pgs_model(y, pg, 2, ibdrel_path=args.ibdrel_path, covariates=covariates, fit_sib=args.fit_sib, parsum=args.parsum, outprefix=args.out, sparse_thresh=args.sparse_thresh)
         if '3' in args.gen_models:
             print('Estimating direct effect and parental IGEs and grandparental coefficients (3 generation model)')
-            alpha_3 = pgs.fit_pgs_model(y, pg, 3, ibdrel_path=args.ibdrel_path, covariates=covariates, fit_sib=args.fit_sib, parsum=args.parsum, outprefix=args.out, sparse_thresh=args.sparse_thresh)        
->>>>>>> d2c25d94
+            alpha_3 = pgs.fit_pgs_model(y, pg, 3, ibdrel_path=args.ibdrel_path, covariates=covariates, fit_sib=args.fit_sib, parsum=args.parsum, outprefix=args.out, sparse_thresh=args.sparse_thresh)        