--- conflicted
+++ resolved
@@ -23,14 +23,9 @@
 import snipar.pgs as pgs
 import snipar.read as read
 from snipar.utilities import *
-from snipar.slmm import build_ibdrel_arr, build_sib_arr
-<<<<<<< HEAD
 from snipar.numrange import parseNumRange, NumRangeAction
-=======
-from snipar.utilities import get_parser_doc
 from numba import set_num_threads
 from numba import config as numba_config
->>>>>>> 444afa30
 ######### Command line arguments #########
 parser=argparse.ArgumentParser()
 parser.add_argument('out',type=str,help='Prefix for computed PGS file and/or regression results files')
@@ -79,13 +74,8 @@
 parser.add_argument('--missing_char',type=str,help='Missing value string in phenotype file (default NA)',default='NA')
 parser.add_argument('--no_am_adj',action='store_true',help='Do not adjust imputed parental PGSs for assortative mating',default=False)
 parser.add_argument('--force_am_adj',action='store_true',help='Force assortative mating adjustment even when estimated correlation is noisy/not significant',default=False)
-<<<<<<< HEAD
-parser.add_argument('--batch_size',type=int,help='Batch size for reading in SNPs (default 10000)',default=10000)
-args=parser.parse_args()
-=======
 parser.add_argument('--threads',type=int,help='Number of threads to use',default=1)
 parser.add_argument('--batch_size',type=int,help='Batch size for reading in SNPs (default 10000)',default=10000)
->>>>>>> 444afa30
 __doc__ = __doc__.replace("@parser@", get_parser_doc(parser))
 def main(args):
     """"Calling this function with args is equivalent to running this script from commandline with the same arguments.
@@ -176,15 +166,9 @@
         ####### Assortative mating adjustment #######
         if not args.no_am_adj:
             if args.compute_controls:
-<<<<<<< HEAD
-                r_am = pg[0].am_adj()
-            else:
-                r_am = pg.am_adj()
-=======
                 r_am, r_am_se = pg[0].am_adj()
             else:
                 r_am, r_am_se = pg.am_adj()
->>>>>>> 444afa30
         else:
             r_am = 0
         ####### Compute grandparental PGSs #######
@@ -205,6 +189,11 @@
         if args.phenofile is None:
             raise ValueError('Pre-computed PGS provided but no phenotype provided')
         print('Reading PGS from '+args.pgs)
+        pg = pgs.read_pgs(args.pgs)
+        if not args.parsum:
+            if 'parental' in pg.sid and 'paternal' not in pg.sid:
+                print('Using sum of paternal and maternal PGS as no paternal & maternal PGS values found')
+                args.parsum = True
         pg = pgs.read_pgs(args.pgs)
         if not args.parsum:
             if 'parental' in pg.sid and 'paternal' not in pg.sid:
@@ -260,11 +249,7 @@
         if '3' in args.gen_models:
             print('Estimating direct effect and parental IGEs and grandparental coefficients (3 generation model)')
             alpha_3 = pgs.fit_pgs_model(y, pg, 3, ibdrel_path=args.ibdrel_path, covariates=covariates, fit_sib=args.fit_sib, parsum=args.parsum, gparsum=args.gparsum, outprefix=args.out, sparse_thresh=args.sparse_thresh)
-<<<<<<< HEAD
-            
-=======
     return None
->>>>>>> 444afa30
 if __name__ == "__main__":
     args=parser.parse_args()
     main(args)