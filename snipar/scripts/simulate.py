--- conflicted
+++ resolved
@@ -12,16 +12,10 @@
 import numpy as np
 import h5py, argparse
 from snipar.ibd import write_segs_from_matrix
-from snipar.map import decode_map_from_pos
 from snipar.utilities import *
 from snipar.simulate import *
 from pysnptools.snpreader import SnpData,Bed
-<<<<<<< HEAD
 from snipar.numrange import parseNumRange, NumRangeAction
-=======
-from snipar.utilities import get_parser_doc
-
->>>>>>> 444afa30
 parser = argparse.ArgumentParser()
 parser.add_argument('n_causal',type=int,help='Number of causal loci')
 parser.add_argument('h2',type=float,help='Heritability due to direct effects in first generation',default=None)
@@ -116,14 +110,6 @@
     # save offspring genotypes
     for i in range(len(new_haps)):
         print('Writing genotypes for chromosome '+str(chroms[i]))
-<<<<<<< HEAD
-        bim_i = np.vstack((snp_ids[i], maps[i], positions[i], alleles[i][:,0],alleles[i][:,1])).T
-        np.savetxt(args.outprefix+'chr_'+str(chroms[i])+'.bim',bim_i,fmt='%s')
-        snp_pos = np.hstack((np.array([str(chroms[i]) for x in range(bim_i.shape[0])]).reshape(bim_i.shape[0],1),bim_i[:,1:3]))
-        gts_chr = SnpData(iid=ped[last_gen,0:2],sid=snp_ids[i],pos=np.array(snp_pos,dtype=str),
-                          val=np.sum(new_haps[i], axis=3, dtype=np.uint8).reshape((new_haps[i].shape[0]*2,new_haps[i].shape[2])))
-        Bed.write(args.outprefix+'chr_'+str(chroms[i])+'.bed',gts_chr,count_A1=True,_require_float32_64=False)
-=======
         bim_i = np.vstack((np.repeat(chroms[i],snp_ids[i].shape[0]),snp_ids[i], maps[i], positions[i], alleles[i][:,0],alleles[i][:,1])).T
         gts_chr = SnpData(iid=ped[last_gen,0:2],sid=snp_ids[i],pos=bim_i[:,[0,2,3]],
                           val=np.sum(new_haps[i], axis=3, dtype=np.uint8).reshape((new_haps[i].shape[0]*2,new_haps[i].shape[2])))
@@ -136,7 +122,6 @@
             Bed.write(args.outprefix+'chr_'+str(chroms[i])+'_par.bed',par_gts_chr,count_A1=True,_require_float32_64=False) 
             del par_gts_chr
             np.savetxt(args.outprefix+'chr_'+str(chroms[i])+'_par.bim',bim_i,fmt='%s',delimiter='\t')
->>>>>>> 444afa30
         # # Imputed parental genotypes
         if args.impute or args.unphased_impute:
             print('Imputing parental genotypes and saving')
@@ -148,10 +133,7 @@
                 hf = h5py.File(args.outprefix+'phased_impute_chr_'+str(chroms[i])+'.hdf5','w')
                 phased_imp = impute_all_fams_phased(new_haps[i],freqs,ibd[i])
                 hf['imputed_par_gts'] = phased_imp
-<<<<<<< HEAD
-=======
                 del phased_imp
->>>>>>> 444afa30
                 hf['bim_values'] = encode_str_array(bim_i)
                 hf['bim_columns'] = encode_str_array(np.array(['rsid','map','position','allele1','allele2']))
                 hf['pedigree'] = encode_str_array(imp_ped)
@@ -163,28 +145,13 @@
                 ibd[i] = np.sum(ibd[i],axis=2)
                 imp = impute_all_fams(gts_chr, freqs, ibd[i])
                 hf['imputed_par_gts'] = imp
-<<<<<<< HEAD
-=======
                 del imp
->>>>>>> 444afa30
                 hf['bim_values'] = encode_str_array(bim_i)
                 hf['bim_columns'] = encode_str_array(np.array(['rsid','map','position','allele1','allele2']))
                 hf['pedigree'] = encode_str_array(imp_ped)
                 hf['families'] = encode_str_array(imp_ped[0::2,0])
                 hf.close()
-<<<<<<< HEAD
-            # Parental genotypes
-        if args.save_par_gts:
-            print('Saving true parental genotypes')
-            par_gts_chr = np.zeros((haps[i].shape[0],2,haps[i].shape[2]),dtype=np.uint8)
-            par_gts_chr[:,0,:] = np.sum(haps[i][father_indices,0,:,:],axis=2)
-            par_gts_chr[:,1,:] = np.sum(haps[i][mother_indices,1,:,:],axis=2)
-            hf['par_chr_'+str(chroms[i])] = par_gts_chr
-
-    hf.close()
-=======
         del gts_chr
->>>>>>> 444afa30
     #### Write IBD segments
     snp_count = 0
     sibpairs = ped[last_gen,1]
@@ -207,21 +174,14 @@
             a_chr_v1 = a_chr+np.random.normal(0,np.std(a_chr),a_chr.shape)
             causal_out[snp_count:(snp_count + snp_ids[i].shape[0]),:] = np.vstack((snp_ids[i],alleles[i][:,0],alleles[i][:,1],
                                                                                     a_chr,a_chr_v1)).T
-<<<<<<< HEAD
-            causal_out = np.vstack((np.array(['SNP','A1','A2','direct','direct_v1']).reshape((1,5)),causal_out))
-=======
             if i==0:
                 causal_out = np.vstack((np.array(['SNP','A1','A2','direct','direct_v1']).reshape((1,5)),causal_out))
->>>>>>> 444afa30
         else:
             a_chr = a[snp_count:(snp_count + snp_ids[i].shape[0]),:]
             causal_out[snp_count:(snp_count + snp_ids[i].shape[0]),:] = np.vstack((snp_ids[i],alleles[i][:,0],alleles[i][:,1],
                                                                                     a_chr[:,0],a_chr[:,1])).T
-<<<<<<< HEAD
-=======
             if i==0:
                 causal_out = np.vstack((np.array(['SNP','A1','A2','direct','indirect']).reshape((1,5)),causal_out))
->>>>>>> 444afa30
         snp_count += snp_ids[i].shape[0]
         # count
     np.savetxt(args.outprefix+'causal_effects.txt',causal_out,fmt='%s')
