--- conflicted
+++ resolved
@@ -42,11 +42,7 @@
         G : :class:`snipar.gtarray`
 
     """
-<<<<<<< HEAD
     def __init__(self, garray, ids, sid=None, alleles=None, pos=None, chrom=None, map=None, error_probs=None, fams=None, par_status=None, num_obs_par_al=None, ped=None, standard_f=None):
-=======
-    def __init__(self, garray, ids, sid=None, alleles=None, pos=None, chrom=None, map=None, error_probs=None, fams=None, par_status=None, ped=None):
->>>>>>> 444afa30
         if type(garray) == np.ndarray or type(garray) == np.ma.core.MaskedArray:
             if type(garray) == np.ndarray:
                 self.gts = ma.array(garray,mask=np.isnan(garray))
@@ -139,15 +135,11 @@
                 raise ValueError('Incompatible par status array')
         else:
             self.par_status = None
-<<<<<<< HEAD
         
-=======
->>>>>>> 444afa30
         if ped is not None:
             self.ped = ped
         else:
             self.ped = None
-<<<<<<< HEAD
         
         if num_obs_par_al is not None:
             if self.ndim == 2 and num_obs_par_al.shape[0] == self.shape[0] and num_obs_par_al.shape[1] == self.shape[1]:
@@ -166,8 +158,6 @@
                 raise ValueError('Size of standard_f does not match number of SNPs')
         else:
             self.standard_f = None
-=======
->>>>>>> 444afa30
 
         self.mean_normalised = False
 
@@ -350,10 +340,6 @@
             ped = garray.ped
         else:
             ped = self.ped
-<<<<<<< HEAD
-=======
-
->>>>>>> 444afa30
         return gtarray(add_gts, ids_out, self.sid, alleles=self.alleles, fams=self.fams[self_index], par_status=self.par_status[self_index,:], ped=ped)
 
     def diagonalise(self,inv_root):
