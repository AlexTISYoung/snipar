import snipar.preprocess as preprocess
import numpy as np
from snipar.gtarray import gtarray
from snipar.utilities import *
# import logging


# logger = logging.getLogger(__name__)


def match_observed_and_imputed_snps(gts_f, par_gts_f, snp_ids=None, start=0, end=None): #, return_f=False):
    """
    Used in get_gts_matrix_given_ped to match observed and imputed SNPs and return SNP information on shared SNPs.
    Removes SNPs that have duplicated SNP ids.
    in_obs_sid contains the SNPs in the imputed genotypes that are present in the observed SNPs
    obs_sid_index contains the index in the observed SNPs of the common SNPs
    """
    # Match SNPs from imputed and observed and restrict to those in list
    if snp_ids is None:
        snp_ids = gts_f.ids
        if np.unique(snp_ids).shape[0] == 1:
            snp_ids = gts_f.rsids
        if end is None:
            end = snp_ids.shape[0]
        snp_ids = snp_ids[start:end]
    # Get bim info
    alleles = np.array([x.split(',') for x in gts_f.allele_ids])
    pos = np.array(gts_f.positions)
    chromosome = np.array(gts_f.chromosomes)
    # if return_f:
    #     standard_f = np.array(par_gts_f['standard_f'])
    # Remove duplicate ids
    unique_snps, snp_indices, snp_counts = np.unique(snp_ids, return_index=True, return_counts=True)
    snp_set = set(snp_ids[snp_indices[snp_counts == 1]])
    if len(snp_set) < snp_ids.shape[0]:
        print(str(snp_ids.shape[0]-len(snp_set))+' SNPs with duplicate IDs removed')
    ## Read and match SNP ids
    imp_bim = convert_str_array(np.array(par_gts_f['bim_values']))
    imp_bim_cols = convert_str_array(np.array(par_gts_f['bim_columns']))
    # Find relevant column for SNP ids in imputed data
    found_snp_ids = False
    if 'rsid' in imp_bim_cols:
        imp_sid = imp_bim[:,np.where(imp_bim_cols=='rsid')[0][0]]
        if np.unique(imp_sid).shape[0] == 0:
            found_snp_ids = False
        else:
            found_snp_ids = True
    if not found_snp_ids:
        if 'id' in imp_bim_cols:
            imp_sid = imp_bim[:,np.where(imp_bim_cols=='id')[0][0]]
        else:
            raise(ValueError('Cannot find imputed SNP ids'))
    # Get imputed allele ids
    if 'allele_ids' in imp_bim_cols:
        imp_alleles = np.array([x.split(',') for x in imp_bim[:,np.where(imp_bim_cols=='allele_ids')[0][0]]])
    elif 'allele1' in imp_bim_cols and 'allele2' in imp_bim_cols:
        imp_alleles = imp_bim[:,[np.where(imp_bim_cols=='allele1')[0][0],np.where(imp_bim_cols=='allele2')[0][0]]]
    obs_sid = gts_f.ids
    if np.unique(obs_sid).shape[0] == 1:
        obs_sid = gts_f.rsids
    obs_sid_dict = make_id_dict(obs_sid)
    in_obs_sid = np.zeros((imp_sid.shape[0]), dtype=bool)
    obs_sid_index = np.zeros((imp_sid.shape[0]), dtype=int)
    for i in range(0, imp_sid.shape[0]):
        if imp_sid[i] in obs_sid_dict and imp_sid[i] in snp_set:
            in_obs_sid[i] = True
            obs_sid_index[i] = obs_sid_dict[imp_sid[i]]
    # print(np.sum(in_obs_sid) / in_obs_sid.shape[0], 'how many observed')
    if np.sum(in_obs_sid) == 0:
        raise ValueError('No SNPs in common between imputed and observed data')
    obs_sid_index = obs_sid_index[in_obs_sid]
    sid = imp_sid[in_obs_sid]
    alleles = alleles[obs_sid_index, :]
    imp_alleles = imp_alleles[in_obs_sid,:]
    if 'Chr' in imp_bim_cols:
        chr_col = np.where('Chr' == imp_bim_cols)[0][0]
    else:
        chr_col = 0
    chromosome = imp_bim[in_obs_sid,chr_col]
    pos = pos[obs_sid_index]
    # if return_f:
    #     standard_f = standard_f[obs_sid_index]
    allele_match = np.logical_and(alleles[:,0]==imp_alleles[:,0],alleles[:,1]==imp_alleles[:,1])
    if np.sum(allele_match) < alleles.shape[0]:
        allele_flip = np.logical_and(alleles[:,0]==imp_alleles[:,1],alleles[:,1]==imp_alleles[:,0])
        allele_mismatch = np.logical_not(np.logical_or(allele_match,allele_flip))
        n_mismatch = np.sum(allele_mismatch)
        if n_mismatch == alleles.shape[0]:
            raise(ValueError('Np alleles match between observed and imputed genotypes'))
        elif n_mismatch > 0:
            print('Removing '+str(n_mismatch)+' SNPs with mismatched alleles between imputed and observed')
            chromosome = chromosome[~allele_mismatch]
            sid = sid[~allele_mismatch]
            pos = pos[~allele_mismatch]
            alleles = alleles[~allele_mismatch]
            imp_alleles = imp_alleles[~allele_mismatch]
            # if return_f:
            #     standard_f = standard_f[~allele_match]
            in_obs_sid[np.where(in_obs_sid)[0][allele_mismatch]] = False
            obs_sid_index =  obs_sid_index[~allele_mismatch]
    allele_flip = np.logical_and(alleles[:,0]==imp_alleles[:,1],alleles[:,1]==imp_alleles[:,0])
    # if return_f:
    #     return chromosome, sid, pos, alleles, allele_flip, in_obs_sid, obs_sid_index, standard_f
    return chromosome, sid, pos, alleles, allele_flip, in_obs_sid, obs_sid_index

def get_snps(gts_f, snp_ids=None, match=False):
    """
    Used in get_gts_matrix_given_ped to match observed and imputed SNPs and return SNP information on shared SNPs.
    Removes SNPs that have duplicated SNP ids.
    in_obs_sid contains the SNPs in the imputed genotypes that are present in the observed SNPs
    obs_sid_index contains the index in the observed SNPs of the common SNPs
    """
    # Match SNPs from imputed and observed and restrict to those in list
    if snp_ids is None:
        snp_ids = gts_f.ids
        if np.unique(snp_ids).shape[0] == 1:
            snp_ids = gts_f.rsids
    # Get bim info
    alleles = np.array([x.split(',') for x in gts_f.allele_ids])
    pos = np.array(gts_f.positions)
    chromosome = np.array(gts_f.chromosomes)
    # Remove duplicate ids
    if not match: # this will change the ordering of snps, which affects the robust estimator
        unique_snps, snp_indices, snp_counts = np.unique(snp_ids, return_index=True, return_counts=True)
        snp_ids = snp_ids[snp_indices[snp_counts == 1]]
    ## Read and match SNP ids
    obs_sid = gts_f.ids
    if np.unique(obs_sid).shape[0] == 1:
        obs_sid = gts_f.rsids
    obs_sid_dict = make_id_dict(obs_sid)
    in_obs_sid = np.array([x in obs_sid_dict for x in snp_ids])
    if np.sum(in_obs_sid) == 0:
        raise ValueError('No SNPs found in bgen file')
    obs_sid_index = np.array([obs_sid_dict[x] for x in snp_ids[in_obs_sid]])
    sid = obs_sid[obs_sid_index]
    alleles = alleles[obs_sid_index, :]
    chromosome = chromosome[obs_sid_index]
    pos = pos[obs_sid_index]
    return chromosome, sid, pos, alleles, obs_sid_index

def get_gts_matrix_given_ped(ped, imp_fams, bgenfile, par_gts_f=None ,snp_ids=None, ids=None, sib=False, sib_diff=False, parsum=False, start=0, end=None, include_unrel=False, robust=False, trios_sibs=False, match_snp_ids=False, verbose=False, print_sample_info = False):
    """
    Used in get_gts_matrix: see get_gts_matrix for documentation
    """
    ### Genotype file ###
    gts_f = open_bgen(bgenfile, verbose=verbose)
    # get ids of genotypes and make dict
    gts_ids = gts_f.samples
    if ids is None:
        ids = gts_ids
    # Get families with imputed parental genotypes
    # if par_gts_f is not None:
    #     imp_fams = convert_str_array(np.array(par_gts_f['families']))
    # else:
    #     imp_fams = None
    if sib_diff:
        # Find ids with sibs
        ids, observed_indices = preprocess.get_indices_given_ped_sibs(ped, gts_ids, ids=ids, verbose=False)
    elif trios_sibs:
        ids, observed_indices, trios_indices, sibs_indices = preprocess.get_indices_given_ped_trios_sibs(ped, gts_ids, ids=ids, verbose=False)
    else:
        # Find ids with observed/imputed parents and indices of those in observed/imputed data
        ids, observed_indices, imp_indices, parcount = preprocess.get_indices_given_ped(ped, gts_ids, imp_fams=imp_fams, ids=ids, 
                                                                                    sib=sib or sib_diff, include_unrel=include_unrel, verbose=print_sample_info) 
        if np.sum(parcount>0)==0 and not parsum:
            if verbose:
                print('No individuals with genotyped parents found. Using sum of imputed maternal and paternal genotypes to prevent collinearity.')
            parsum = True
        elif 100 > np.sum(parcount>0) > 0 and not parsum:
            if verbose:
                print('Warning: low number of individuals with observed parental genotypes. Consider using the --parsum argument to prevent issues due to collinearity.')
    ### Match observed and imputed SNPs ###
    if par_gts_f is not None and not sib_diff:
        if verbose:
            print('Matching observed and imputed SNPs')
        # if robust:
        #     chromosome, sid, pos, alleles, allele_flip, in_obs_sid, obs_sid_index, standard_f = match_observed_and_imputed_snps(gts_f, par_gts_f, snp_ids=snp_ids, start=start, end=end, return_f=True)
        # else:
        chromosome, sid, pos, alleles, allele_flip, in_obs_sid, obs_sid_index = match_observed_and_imputed_snps(gts_f, par_gts_f, snp_ids=snp_ids, start=start, end=end)
        # Read imputed parental genotypes
        if verbose:
            print('Reading imputed parental genotypes')
        if (imp_indices.shape[0]*in_obs_sid.shape[0]) < (np.sum(in_obs_sid)*imp_fams.shape[0]):
            imp_gts = np.array(par_gts_f['imputed_par_gts'][imp_indices, :])
            imp_gts = imp_gts[:,np.arange(in_obs_sid.shape[0])[in_obs_sid]]
            if robust:
                num_obs_par_al = np.array(par_gts_f['num_observed_parental_alleles'][imp_indices, :])
                num_obs_par_al = num_obs_par_al[:,np.arange(in_obs_sid.shape[0])[in_obs_sid]]
        else:
            imp_gts = np.array(par_gts_f['imputed_par_gts'][:,np.arange(in_obs_sid.shape[0])[in_obs_sid]])
            imp_gts = imp_gts[imp_indices,:]
            if robust:
                num_obs_par_al = np.array(par_gts_f['num_observed_parental_alleles'][:,np.arange(in_obs_sid.shape[0])[in_obs_sid]])
                num_obs_par_al = num_obs_par_al[imp_indices,:]
        imp_fams = imp_fams[imp_indices]
        # Check for allele flip
        nflip = np.sum(allele_flip)
        if nflip>0:
            if verbose:
                print('Flipping alleles of '+str(nflip)+' SNPs to match observed genotypes')
            imp_gts[:,allele_flip] = 2-imp_gts[:,allele_flip]
    else:
        chromosome, sid, pos, alleles, obs_sid_index = get_snps(gts_f, snp_ids=snp_ids, match=match_snp_ids)
        imp_gts = None
    # Read observed genotypes
    if verbose:
        print('Reading observed genotypes')
    # gts = np.sum(gts_f.read((observed_indices,obs_sid_index), np.float32)[:,:,np.array([0,2])],axis=2)
    gts = np.sum(gts_f.read((None,obs_sid_index), np.float32)[:,:,np.array([0,2])],axis=2)
    gts_ids_reduced = gts_ids[observed_indices]
    gts_id_dict = make_id_dict(gts_ids_reduced)
    # Find indices in reduced data
    if sib_diff:
        gt_indices, fam_labels = preprocess.find_gts(ids, ped, gts_id_dict)
        par_status = None
    elif trios_sibs:
        # par_status, gt_indices = preprocess.find_trio_gts(ids, ped, gts_id_dict)
        par_status, gt_indices, fam_labels = preprocess.find_par_gts(ids, ped, gts_id_dict)
    else:
        par_status, gt_indices, fam_labels = preprocess.find_par_gts(ids, ped, gts_id_dict, imp_fams=imp_fams)
    if verbose:
        print('Constructing family based genotype matrix')
    ### Make genotype design matrix
    if sib:
        if parsum:
            G = np.zeros((ids.shape[0], 3, gts.shape[1]), dtype=np.float32)
            G[:, np.array([0, 2]), :] = preprocess.make_gts_matrix(gts[observed_indices], par_status, gt_indices, imp_gts=imp_gts, parsum=parsum)
        else:
            G = np.zeros((ids.shape[0],4,gts.shape[1]), dtype=np.float32)
            G[:,np.array([0,2,3]),:] = preprocess.make_gts_matrix(gts[observed_indices], par_status, gt_indices, imp_gts=imp_gts, parsum=parsum)
        # need to use original gts and gts_ids, since some of the sibs might not have phenotypes
        # gts_all = np.sum(gts_f.read((None,obs_sid_index), np.float32)[:,:,np.array([0,2])],axis=2)
        G[:,1,:] = preprocess.get_fam_means(ids, ped, gts, gts_ids, remove_proband=True).gts
    elif sib_diff:
        G = np.full((ids.shape[0], 2, gts.shape[1]), fill_value=-1, dtype=np.float32)
        G[:,0,:] = gts[observed_indices][gt_indices,:]
        # need to use original gts and gts_ids, since some of the sibs might not have phenotypes
        # gts_all = np.sum(gts_f.read((None,obs_sid_index), np.float32)[:,:,np.array([0,2])],axis=2)
        G[:,1,:] = preprocess.get_fam_means(ids, ped, gts, gts_ids, remove_proband=False).gts
    elif trios_sibs:
        # gts_all = np.sum(gts_f.read((None,obs_sid_index), np.float32)[:,:,np.array([0,2])],axis=2)
        # if parsum:
        #     G = np.zeros((ids.shape[0], 2, gts.shape[1]), dtype=np.float32)
        #     if sibs_indices.shape[0] > 0:
        #         G[sibs_indices,1,:] = preprocess.get_fam_means(ids[sibs_indices], ped, gts[observed_indices], gts_ids, remove_proband=False).gts
        # else:
        trios_indices = np.arange(0, trios_indices.shape[0]) # trios are in the upper rows of observed_indices based on construction 
        sibs_indices = trios_indices.shape[0] + np.arange(0, sibs_indices.shape[0])
        G = np.zeros((ids.shape[0],3,gts.shape[1]), dtype=np.float32)
        G[:, :, :] = preprocess.make_gts_matrix(gts[observed_indices], par_status, gt_indices, imp_gts=None, parsum=False)
        if sibs_indices.shape[0] > 0:
            G[sibs_indices,0,:] = gts[observed_indices][sibs_indices,:]
            G[sibs_indices,1,:] = preprocess.get_fam_means(ids[sibs_indices], ped, gts, gts_ids, remove_proband=False).gts
            # if not parsum:
            G[sibs_indices,2,:] = G[sibs_indices,1,:]
    else:
        # G = preprocess.make_gts_matrix(gts, par_status, gt_indices, imp_gts=imp_gts, parsum=parsum)
        G = preprocess.make_gts_matrix(gts[observed_indices], par_status, gt_indices, imp_gts=imp_gts, parsum=parsum)
    del gts
    if imp_gts is not None:
        del imp_gts
<<<<<<< HEAD
    if robust:
        num_obs_par_al = preprocess.make_num_obs_par_al_matrix(num_obs_par_al, par_status, gt_indices, G.shape[0])
        return gtarray(G, ids, sid, alleles=alleles, pos=pos, chrom=chromosome, fams=fam_labels, par_status=par_status, num_obs_par_al=num_obs_par_al) #, ped=ped, standard_f=standard_f)
    if trios_sibs:
        G = gtarray(G, ids, sid, alleles=alleles, pos=pos, chrom=chromosome, fams=fam_labels, par_status=par_status)
        G.complete_trios_inds = trios_indices
        G.sibs_inds = sibs_indices
        return G
    return gtarray(G, ids, sid, alleles=alleles, pos=pos, chrom=chromosome, fams=fam_labels, par_status=par_status)
=======
    return gtarray(G, ids, sid, alleles=alleles, pos=pos, chrom=chromosome, fams=fam_labels, par_status=par_status, ped=ped)
>>>>>>> 444afa30

def read_sibs_from_bgen(bgenfile,sibpairs):
    bgen = open_bgen(bgenfile, verbose=True)
    # IIDs
    ids = bgen.samples
    id_dict = make_id_dict(ids)
    # SNP IDs
    snp_ids = np.array(bgen.ids)
    if np.unique(snp_ids).shape[0] == 1:
        snp_ids = np.array(bgen.rsids)
    # Find sibpairs in bed
    in_bgen = np.vstack((np.array([x in id_dict for x in sibpairs[:,0]]),
                        np.array([x in id_dict for x in sibpairs[:, 1]]))).T
    both_in_bgen = np.sum(in_bgen,axis=1)==2
    # Remove pairs without both in bedfile
    if np.sum(both_in_bgen)<sibpairs.shape[0]:
        print(str(sibpairs.shape[0]-np.sum(both_in_bgen))+' sibpairs do not both have genotypes')
        sibpairs = sibpairs[both_in_bgen,:]
    # Find indices of sibpairs
    sibindices = np.sort(np.array([id_dict[x] for x in sibpairs.flatten()]))
    gts = np.zeros((sibindices.shape[0],snp_ids.shape[0]),dtype=np.float32)
    gts[:] = np.sum(bgen.read((sibindices,np.arange(0,snp_ids.shape[0])), np.float32)[:,:,np.array([0,2])],axis=2)
    return gtarray(garray = gts, ids = ids[sibindices], sid = snp_ids, pos = np.array(bgen.positions))

def read_PO_pairs_from_bgen(ped,bgenfile):
    # Read bed
    bgen = open_bgen(bgenfile, verbose=False)
    ids = bgen.samples
    id_dict = make_id_dict(ids)
    # SNP IDs
    snp_ids = np.array(bgen.ids)
    if np.unique(snp_ids).shape[0] == 1:
        snp_ids = np.array(bgen.rsids)
    ## Find parent-offspring pairs
    # genotyped individuals
    genotyped = np.array([x in id_dict for x in ped[:, 1]])
    ped = ped[genotyped, :]
    # with genotyped father
    father_genotyped = np.array([x in id_dict for x in ped[:, 2]])
    # with genotyped mother
    mother_genotyped = np.array([x in id_dict for x in ped[:, 3]])
    # either
    opg = np.logical_or(father_genotyped, mother_genotyped)
    opg_ped = ped[opg, :]
    # number of pairs
    npair = np.sum(father_genotyped) + np.sum(mother_genotyped)
    if npair == 0:
        raise(ValueError('No parent-offspring pairs in  '+str(bgenfile)+' for genotype error probability estimation'))
    print(str(npair)+' parent-offspring pairs found in '+bgenfile)
    if npair*snp_ids.shape[0] < 10**5:
        print('Warning: limited information for estimation of genotyping error probability.')
    ## Read genotypes
    all_ids = np.unique(np.hstack((opg_ped[:, 1],
                                   ped[father_genotyped, 2],
                                   ped[mother_genotyped, 3])))
    all_ids_indices = np.sort(np.array([id_dict[x] for x in all_ids]))
    gts = np.zeros((all_ids_indices.shape[0],snp_ids.shape[0]),dtype=np.float32)
    gts[:] = np.sum(bgen.read((all_ids_indices,np.arange(0,snp_ids.shape[0])), np.float32)[:,:,np.array([0,2])],axis=2)
    #print('Read genotypes from '+str(bgenfile))
    return gtarray(gts,ids = ids[all_ids_indices], sid=snp_ids), opg_ped, npair<|MERGE_RESOLUTION|>--- conflicted
+++ resolved
@@ -2,11 +2,6 @@
 import numpy as np
 from snipar.gtarray import gtarray
 from snipar.utilities import *
-# import logging
-
-
-# logger = logging.getLogger(__name__)
-
 
 def match_observed_and_imputed_snps(gts_f, par_gts_f, snp_ids=None, start=0, end=None): #, return_f=False):
     """
@@ -259,7 +254,6 @@
     del gts
     if imp_gts is not None:
         del imp_gts
-<<<<<<< HEAD
     if robust:
         num_obs_par_al = preprocess.make_num_obs_par_al_matrix(num_obs_par_al, par_status, gt_indices, G.shape[0])
         return gtarray(G, ids, sid, alleles=alleles, pos=pos, chrom=chromosome, fams=fam_labels, par_status=par_status, num_obs_par_al=num_obs_par_al) #, ped=ped, standard_f=standard_f)
@@ -268,10 +262,7 @@
         G.complete_trios_inds = trios_indices
         G.sibs_inds = sibs_indices
         return G
-    return gtarray(G, ids, sid, alleles=alleles, pos=pos, chrom=chromosome, fams=fam_labels, par_status=par_status)
-=======
     return gtarray(G, ids, sid, alleles=alleles, pos=pos, chrom=chromosome, fams=fam_labels, par_status=par_status, ped=ped)
->>>>>>> 444afa30
 
 def read_sibs_from_bgen(bgenfile,sibpairs):
     bgen = open_bgen(bgenfile, verbose=True)
