import snipar.preprocess as preprocess
import numpy as np
from pysnptools.snpreader import Bed
from snipar.gtarray import gtarray
from snipar.utilities import *

def match_observed_and_imputed_snps(gts_f, par_gts_f, bim, snp_ids=None, start=0, end=None):
    """
    Used in get_gts_matrix_given_ped to match observed and imputed SNPs and return SNP information on shared SNPs.
    Removes SNPs that have duplicated SNP ids.
    in_obs_sid contains the SNPs in the imputed genotypes that are present in the observed SNPs
    obs_sid_index contains the index in the observed SNPs of the common SNPs
    """
    # Match SNPs from imputed and observed and restrict to those in list
    if snp_ids is None:
        snp_ids = gts_f.sid
        if end is None:
            end = snp_ids.shape[0]
        snp_ids = snp_ids[start:end]
    # Get bim info
    alleles = np.loadtxt(bim, dtype='U', usecols=(4, 5))
    pos = np.loadtxt(bim, dtype=int, usecols=3)
    chromosome = np.loadtxt(bim, dtype=int, usecols=0)
    # Remove duplicate ids
    unique_snps, snp_indices, snp_counts = np.unique(snp_ids, return_index=True, return_counts=True)
    snp_set = set(snp_ids[snp_indices[snp_counts == 1]])
    if len(snp_set) < snp_ids.shape[0]:
        print(str(snp_ids.shape[0]-len(snp_set))+' SNPs with duplicate IDs removed')
    # Read and match SNP ids
    imp_bim_cols = convert_str_array(np.array(par_gts_f['bim_columns']))
    imp_bim = convert_str_array(np.array(par_gts_f['bim_values']))
    # Get imputed SNP ids
    found_snp_ids = False
    if 'rsid' in imp_bim_cols:
        imp_sid = imp_bim[:,np.where(imp_bim_cols=='rsid')[0][0]]
        if np.unique(imp_sid).shape[0] == 0:
            found_snp_ids = False
        else:
            found_snp_ids = True
    if not found_snp_ids:
        if 'id' in imp_bim_cols:
            imp_sid = imp_bim[:,np.where(imp_bim_cols=='id')[0][0]]
        else:
            raise(ValueError('Cannot find imputed SNP ids'))
    # Get imputed allele ids
    if 'allele_ids' in imp_bim_cols:
        imp_alleles = np.array([x.split(',') for x in imp_bim[:,np.where(imp_bim_cols=='allele_ids')[0][0]]])
    elif 'allele1' in imp_bim_cols and 'allele2' in imp_bim_cols:
        imp_alleles = imp_bim[:,[np.where(imp_bim_cols=='allele1')[0][0],np.where(imp_bim_cols=='allele2')[0][0]]]
    obs_sid = gts_f.sid
    obs_sid_dict = make_id_dict(obs_sid)
    in_obs_sid = np.zeros((imp_sid.shape[0]), dtype=bool)
    obs_sid_index = np.zeros((imp_sid.shape[0]), dtype=int)
    for i in range(0, imp_sid.shape[0]):
        if imp_sid[i] in obs_sid_dict and imp_sid[i] in snp_set:
            in_obs_sid[i] = True
            obs_sid_index[i] = obs_sid_dict[imp_sid[i]]
    if np.sum(in_obs_sid) == 0:
        raise ValueError('No SNPs in common between imputed and observed data')
    obs_sid_index = obs_sid_index[in_obs_sid]
    sid = imp_sid[in_obs_sid]
    alleles = alleles[obs_sid_index, :]
    imp_alleles = imp_alleles[in_obs_sid,:]
    chromosome = chromosome[obs_sid_index]
    pos = pos[obs_sid_index]
    # Check for allele flip/mismatch
    allele_match = np.logical_and(alleles[:,0]==imp_alleles[:,0],alleles[:,1]==imp_alleles[:,1])
    if np.sum(allele_match) < alleles.shape[0]:
        allele_flip = np.logical_and(alleles[:,0]==imp_alleles[:,1],alleles[:,1]==imp_alleles[:,0])
        allele_mismatch = np.logical_not(np.logical_or(allele_match,allele_flip))
        n_mismatch = np.sum(allele_mismatch)
        if n_mismatch == alleles.shape[0]:
            raise(ValueError('Np alleles match between observed and imputed genotypes'))
        elif n_mismatch > 0:
            print('Removing '+str(n_mismatch)+' SNPs with mismatched alleles between imputed and observed')
            chromosome = chromosome[~allele_mismatch]
            sid = sid[~allele_mismatch]
            pos = pos[~allele_mismatch]
            alleles = alleles[~allele_mismatch]
            imp_alleles = imp_alleles[~allele_mismatch]
            in_obs_sid[np.where(in_obs_sid)[0][allele_mismatch]] = False
            obs_sid_index =  obs_sid_index[~allele_mismatch]
    allele_flip = np.logical_and(alleles[:,0]==imp_alleles[:,1],alleles[:,1]==imp_alleles[:,0])
    return chromosome, sid, pos, alleles, allele_flip, in_obs_sid, obs_sid_index

def get_snps(gts_f,bim,snp_ids=None, match=False):
    # Match SNPs in bed and get SNP info
    if snp_ids is None:
        snp_ids = gts_f.sid
    # Get bim info
    alleles = np.loadtxt(bim, dtype='U', usecols=(4, 5))
    pos = np.loadtxt(bim, dtype=int, usecols=3)
    chromosome = np.loadtxt(bim, dtype=int, usecols=0)
    # Remove duplicate ids
    if not match: # this will change the ordering of snps, which affects the robust estimator
        unique_snps, snp_indices, snp_counts = np.unique(snp_ids, return_index=True, return_counts=True)
        snp_ids = snp_ids[snp_indices[snp_counts == 1]]
    # Read and match SNP ids
    obs_sid = gts_f.sid
    obs_sid_dict = make_id_dict(obs_sid)
    in_obs_sid = np.array([x in obs_sid_dict for x in snp_ids])
    if np.sum(in_obs_sid) == 0:
        raise ValueError('No SNPs found in bed file')
    obs_sid_index = np.array([obs_sid_dict[x] for x in snp_ids[in_obs_sid]])
    sid = obs_sid[obs_sid_index]
    alleles = alleles[obs_sid_index, :]
    chromosome = chromosome[obs_sid_index]
    pos = pos[obs_sid_index]
    return chromosome, sid, pos, alleles, obs_sid_index


def get_gts_matrix_given_ped(ped, imp_fams, bedfile, par_gts_f=None ,snp_ids=None, ids=None, sib=False, sib_diff=False, parsum=False, start=0, end=None, include_unrel=False, robust=False, trios_sibs=False, match_snp_ids=False, verbose=False, print_sample_info = False):
    """
    Used in get_gts_matrix: see get_gts_matrix for documentation
    """
    ### Genotype file ###
    bim = bedfile.split('.bed')[0] + '.bim'
    gts_f = Bed(bedfile,count_A1=True)
    # get ids of genotypes and make dict
    gts_ids = gts_f.iid[:, 1]
    if ids is None:
        ids = gts_ids
    # Get families with imputed parental genotypes
    # if par_gts_f is not None:
    #     imp_fams = convert_str_array(np.array(par_gts_f['families']))
    # else:
    #     imp_fams = None
    if sib_diff:
        # Find ids with sibs
        ids, observed_indices = preprocess.get_indices_given_ped_sibs(ped, gts_ids, ids=ids, verbose=False)
    elif trios_sibs:
        ids, observed_indices, trios_indices, sibs_indices = preprocess.get_indices_given_ped_trios_sibs(ped, gts_ids, ids=ids, verbose=False)
    else:
        # Find ids with observed/imputed parents and indices of those in observed/imputed data
        ids, observed_indices, imp_indices, parcount = preprocess.get_indices_given_ped(ped, gts_ids, imp_fams=imp_fams, ids=ids, 
                                                                                    sib=sib or sib_diff, include_unrel=include_unrel, verbose=print_sample_info) 
        if np.sum(parcount>0)==0 and not parsum:
            if verbose:
                print('No individuals with genotyped parents found. Using sum of imputed maternal and paternal genotypes to prevent collinearity.')
            parsum = True
        elif 100 > np.sum(parcount>0) > 0 and not parsum:
            if verbose:
                print('Warning: low number of individuals with observed parental genotypes. Consider using the --parsum argument to prevent issues due to collinearity.')
    ### Match observed and imputed SNPs ###
    if par_gts_f is not None and not sib_diff:
        if verbose:
            print('Matching observed and imputed SNPs')
        # if robust:
        #     chromosome, sid, pos, alleles, allele_flip, in_obs_sid, obs_sid_index, standard_f = match_observed_and_imputed_snps(gts_f, par_gts_f, snp_ids=snp_ids, start=start, end=end, return_f=True)
        # else:
        chromosome, sid, pos, alleles, allele_flip, in_obs_sid, obs_sid_index = match_observed_and_imputed_snps(gts_f, par_gts_f, bim, snp_ids=snp_ids, start=start, end=end)
        # Read imputed parental genotypes
        if verbose:
            print('Reading imputed parental genotypes')
        if (imp_indices.shape[0]*in_obs_sid.shape[0]) < (np.sum(in_obs_sid)*imp_fams.shape[0]):
            imp_gts = np.array(par_gts_f['imputed_par_gts'][imp_indices, :])
            imp_gts = imp_gts[:,np.arange(in_obs_sid.shape[0])[in_obs_sid]]
            if robust:
                num_obs_par_al = np.array(par_gts_f['num_observed_parental_alleles'][imp_indices, :])
                num_obs_par_al = num_obs_par_al[:,np.arange(in_obs_sid.shape[0])[in_obs_sid]]
        else:
            imp_gts = np.array(par_gts_f['imputed_par_gts'][:,np.arange(in_obs_sid.shape[0])[in_obs_sid]])
            imp_gts = imp_gts[imp_indices,:]
            if robust:
                num_obs_par_al = np.array(par_gts_f['num_observed_parental_alleles'][:,np.arange(in_obs_sid.shape[0])[in_obs_sid]])
                num_obs_par_al = num_obs_par_al[imp_indices,:]
        imp_fams = imp_fams[imp_indices]
        # Check for allele flip
        nflip = np.sum(allele_flip)
        if nflip>0:
            if verbose:
                print('Flipping alleles of '+str(nflip)+' SNPs to match observed genotypes')
            imp_gts[:,allele_flip] = 2-imp_gts[:,allele_flip]
    else:
        chromosome, sid, pos, alleles, obs_sid_index = get_snps(gts_f, bim, snp_ids=snp_ids, match=match_snp_ids)
        imp_gts = None
    # Read observed genotypes
    if verbose:
        print('Reading observed genotypes')
    # gts = gts_f[observed_indices, obs_sid_index].read().val
    gts = gts_f[:, obs_sid_index].read().val
    gts_ids_reduced = gts_f.iid[observed_indices,1]
    gts_id_dict = make_id_dict(gts_ids_reduced)
    # Find indices in reduced data
    if sib_diff:
        gt_indices, fam_labels = preprocess.find_gts(ids, ped, gts_id_dict)
        par_status = None
    elif trios_sibs:
        # par_status, gt_indices = preprocess.find_trio_gts(ids, ped, gts_id_dict)
        par_status, gt_indices, fam_labels = preprocess.find_par_gts(ids, ped, gts_id_dict)
    else:
        par_status, gt_indices, fam_labels = preprocess.find_par_gts(ids, ped, gts_id_dict, imp_fams=imp_fams)
    if verbose:
        print('Constructing family based genotype matrix')
    ### Make genotype design matrix
    if sib:
        if parsum:
            G = np.zeros((ids.shape[0], 3, gts.shape[1]), dtype=np.float32)
            G[:, np.array([0, 2]), :] = preprocess.make_gts_matrix(gts[observed_indices], par_status, gt_indices, imp_gts=imp_gts, parsum=parsum)
        else:
            G = np.zeros((ids.shape[0],4,gts.shape[1]), dtype=np.float32)
            G[:,np.array([0,2,3]),:] = preprocess.make_gts_matrix(gts[observed_indices], par_status, gt_indices, imp_gts=imp_gts, parsum=parsum)
        # need to use original gts and gts_ids, since some of the sibs might not have phenotypes
        # gts_all = np.sum(gts_f.read((None,obs_sid_index), np.float32)[:,:,np.array([0,2])],axis=2)
        G[:,1,:] = preprocess.get_fam_means(ids, ped, gts, gts_ids, remove_proband=True).gts
    elif sib_diff:
        G = np.full((ids.shape[0], 2, gts.shape[1]), fill_value=-1, dtype=np.float32)
        G[:,0,:] = gts[observed_indices][gt_indices,:]
        # need to use original gts and gts_ids, since some of the sibs might not have phenotypes
        # gts_all = np.sum(gts_f.read((None,obs_sid_index), np.float32)[:,:,np.array([0,2])],axis=2)
        G[:,1,:] = preprocess.get_fam_means(ids, ped, gts, gts_ids, remove_proband=False).gts
    elif trios_sibs:
        # gts_all = np.sum(gts_f.read((None,obs_sid_index), np.float32)[:,:,np.array([0,2])],axis=2)
        # if parsum:
        #     G = np.zeros((ids.shape[0], 2, gts.shape[1]), dtype=np.float32)
        #     if sibs_indices.shape[0] > 0:
        #         G[sibs_indices,1,:] = preprocess.get_fam_means(ids[sibs_indices], ped, gts[observed_indices], gts_ids, remove_proband=False).gts
        # else:
        trios_indices = np.arange(0, trios_indices.shape[0]) # trios are in the upper rows of observed_indices based on construction 
        sibs_indices = trios_indices.shape[0] + np.arange(0, sibs_indices.shape[0])
        G = np.zeros((ids.shape[0],3,gts.shape[1]), dtype=np.float32)
        G[:, :, :] = preprocess.make_gts_matrix(gts[observed_indices], par_status, gt_indices, imp_gts=None, parsum=False)
        if sibs_indices.shape[0] > 0:
            G[sibs_indices,0,:] = gts[observed_indices][sibs_indices,:]
            G[sibs_indices,1,:] = preprocess.get_fam_means(ids[sibs_indices], ped, gts, gts_ids, remove_proband=False).gts
            # if not parsum:
            G[sibs_indices,2,:] = G[sibs_indices,1,:]
    else:
        # G = preprocess.make_gts_matrix(gts, par_status, gt_indices, imp_gts=imp_gts, parsum=parsum)
        G = preprocess.make_gts_matrix(gts[observed_indices], par_status, gt_indices, imp_gts=imp_gts, parsum=parsum)
    del gts
    if imp_gts is not None:
        del imp_gts
<<<<<<< HEAD
    if robust:
        num_obs_par_al = preprocess.make_num_obs_par_al_matrix(num_obs_par_al, par_status, gt_indices, G.shape[0])
        return gtarray(G, ids, sid, alleles=alleles, pos=pos, chrom=chromosome, fams=fam_labels, par_status=par_status, num_obs_par_al=num_obs_par_al) #, ped=ped, standard_f=standard_f)
    if trios_sibs:
        G = gtarray(G, ids, sid, alleles=alleles, pos=pos, chrom=chromosome, fams=fam_labels, par_status=par_status)
        G.complete_trios_inds = trios_indices
        G.sibs_inds = sibs_indices
        return G
    return gtarray(G, ids, sid, alleles=alleles, pos=pos, chrom=chromosome, fams=fam_labels, par_status=par_status)
=======
    return gtarray(G, ids, sid, alleles=alleles, pos=pos, chrom=chromosome, fams=fam_labels, par_status=par_status, ped=ped)
>>>>>>> 444afa30


def read_sibs_from_bed(bedfile,sibpairs):
    bed = Bed(bedfile, count_A1=True)
    ids = bed.iid
    id_dict = make_id_dict(ids, 1)
    # Find sibpairs in bed
    in_bed = np.vstack((np.array([x in id_dict for x in sibpairs[:,0]]),
                        np.array([x in id_dict for x in sibpairs[:, 1]]))).T
    both_in_bed = np.sum(in_bed,axis=1)==2
    # Remove pairs without both in bedfile
    if np.sum(both_in_bed)<sibpairs.shape[0]:
        print(str(sibpairs.shape[0]-np.sum(both_in_bed))+' sibpairs do not both have genotypes')
        sibpairs = sibpairs[both_in_bed,:]
    # Find indices of sibpairs
    sibindices = np.sort(np.array([id_dict[x] for x in sibpairs.flatten()]))
    gts = np.zeros((sibindices.shape[0],bed.sid.shape[0]),dtype=np.float32)
    gts[:] = bed[sibindices,:].read().val
    return gtarray(garray = gts, ids = ids[sibindices, 1], sid = bed.sid, pos = np.array(bed.pos[:,2],dtype=int))    

def read_PO_pairs_from_bed(ped,bedfile):
    # Read bed
    bed = Bed(bedfile, count_A1=True)
    ids = bed.iid
    id_dict = make_id_dict(ids, 1)
    ## Find parent-offspring pairs
    # genotyped individuals
    genotyped = np.array([x in id_dict for x in ped[:, 1]])
    ped = ped[genotyped, :]
    # with genotyped father
    father_genotyped = np.array([x in id_dict for x in ped[:, 2]])
    # with genotyped mother
    mother_genotyped = np.array([x in id_dict for x in ped[:, 3]])
    # either
    opg = np.logical_or(father_genotyped, mother_genotyped)
    opg_ped = ped[opg, :]
    # number of pairs
    npair = np.sum(father_genotyped) + np.sum(mother_genotyped)
    if npair == 0:
        raise(ValueError('No parent-offspring pairs in  '+str(bedfile)+' for genotype error probability estimation'))
    print(str(npair)+' parent-offspring pairs found in '+bedfile)
    if npair*bed.sid.shape[0] < 10**5:
        print('Warning: limited information for estimation of genotyping error probability.')
    ## Read genotypes
    all_ids = np.unique(np.hstack((opg_ped[:, 1],
                                   ped[father_genotyped, 2],
                                   ped[mother_genotyped, 3])))
    all_ids_indices = np.sort(np.array([id_dict[x] for x in all_ids]))
    gts = bed[all_ids_indices, :].read().val
    return gtarray(gts,ids = ids[all_ids_indices, 1], sid=bed.sid), opg_ped, npair<|MERGE_RESOLUTION|>--- conflicted
+++ resolved
@@ -231,7 +231,6 @@
     del gts
     if imp_gts is not None:
         del imp_gts
-<<<<<<< HEAD
     if robust:
         num_obs_par_al = preprocess.make_num_obs_par_al_matrix(num_obs_par_al, par_status, gt_indices, G.shape[0])
         return gtarray(G, ids, sid, alleles=alleles, pos=pos, chrom=chromosome, fams=fam_labels, par_status=par_status, num_obs_par_al=num_obs_par_al) #, ped=ped, standard_f=standard_f)
@@ -240,10 +239,7 @@
         G.complete_trios_inds = trios_indices
         G.sibs_inds = sibs_indices
         return G
-    return gtarray(G, ids, sid, alleles=alleles, pos=pos, chrom=chromosome, fams=fam_labels, par_status=par_status)
-=======
     return gtarray(G, ids, sid, alleles=alleles, pos=pos, chrom=chromosome, fams=fam_labels, par_status=par_status, ped=ped)
->>>>>>> 444afa30
 
 
 def read_sibs_from_bed(bedfile,sibpairs):
