from typing import Any, Dict, Optional, Union
from pathlib import Path
import numpy as np
import pandas as pd
import bgen_reader
from os import path
import argparse
import re
from typing import Tuple

def make_id_dict(x,col=0):
    """
    Make a dictionary that maps from the values in the given column (col) to their row-index in the input array
    """
    if len(x.shape)>1:
        x = x[:,col]
    id_dict = {}
    for i in range(0,x.shape[0]):
        id_dict[x[i]] = i
    return id_dict

def convert_str_array(x):
    """
    Convert an ascii array to unicode array (UTF-8)
    """
    x = np.array(x)
    x_shape = x.shape
    x = x.flatten()
    x_out = np.array([y.decode('UTF-8') for y in x])
    return x_out.reshape(x_shape)

def encode_str_array(x):
    """
    Encode a unicode array as an ascii array
    """
    x = np.array(x)
    x_shape = x.shape
    x = x.flatten()
    x_out = np.array([y.encode('ascii') for y in x])
    return x_out.reshape(x_shape)

def parse_obsfiles(obsfiles, obsformat='bed', append = True, wildcard = '@', chromosomes=None):
    obs_files = []
    chroms = []
    if wildcard in obsfiles:
        bed_ixes = obsfiles.split(wildcard)
        if chromosomes is None:
            chromosomes = np.arange(1,23)
        for i in chromosomes:
            obsfile = bed_ixes[0]+str(i)+bed_ixes[1]+'.'+obsformat
            if path.exists(obsfile):
                if append:
                    obs_files.append(obsfile)
                else:
                    obs_files.append(obsfile[:-(len(obsformat)+1)])
                chroms.append(i)
        if len(obs_files)==0:
            raise(ValueError('Observed genotype files not found'))
        else:
            print(str(len(obs_files))+' files found')
    else:
            obsfile = obsfiles+'.'+obsformat
            if path.exists(obsfile):
                obs_files = [obsfile]
                chroms = [0]
            else:
                raise(ValueError(obsfile+' not found'))
    return np.array(obs_files), np.array(chroms,dtype=int)

def parse_filelist(obsfiles, impfiles, obsformat, chromosomes=None):
    obs_files = []
    imp_files = []
    chroms = []
    if '@' in obsfiles and impfiles:
        bed_ixes = obsfiles.split('@')
        imp_ixes = impfiles.split('@')
        if chromosomes is None:
            chromosomes = np.arange(1,23)
        for i in chromosomes:
            obsfile = bed_ixes[0]+str(i)+bed_ixes[1]+'.'+obsformat
            impfile = imp_ixes[0]+str(i)+imp_ixes[1]+'.hdf5'
            if path.exists(impfile) and path.exists(obsfile):
                obs_files.append(obsfile)
                imp_files.append(impfile)
                chroms.append(i)
        if len(imp_files)==0:
            raise(ValueError('Observed/imputed genotype files not found'))
        else:
            print(str(len(imp_files))+' matched observed and imputed genotype files found')
    else:
            obsfile = obsfiles+'.'+obsformat
            impfile = impfiles+'.hdf5'
            if path.exists(obsfile) and path.exists(impfile):
                obs_files = [obsfile]
                imp_files = [impfile]
                chroms = [0]
            else:
                if not path.exists(obsfile):
                    raise(ValueError(obsfile+' not found'))
                if not path.exists(impfile):
                    raise(ValueError(impfile+' not found'))
    return np.array(obs_files), np.array(imp_files), np.array(chroms,dtype=int)

def outfile_name(outprefix,outsuffix,chrom=None):
    if '@' in outprefix:
        if chrom is None:
            raise(ValueError('Must provide chromosome number with wildcard character'))
        outprefix = outprefix.split('@')
        outprefix = outprefix[0]+str(chrom)+outprefix[1]
        return outprefix+outsuffix
    elif chrom is not None:
        return outprefix+'chr_'+str(chrom)+outsuffix
    else:
        return outprefix+outsuffix

def parseNumRange(string):
    """reads either a int or a range"""
    match_range = re.match(r' *(\d+) *- *(\d+) *', string)
    match_list = re.match(r' *(\d+) *', string)
    if match_range:
        start = int(match_range.group(1))
        end = int(match_range.group(2))
        result = [str(n) for n in range(start, end+1)]
    elif match_list:
        result = match_list.group(0)
    else:
        raise Exception(f"{string} is neither a range of the form x-y nor a list of integers of the form x y z")
    return result

class NumRangeAction(argparse.Action):
    """flattens and sorts the resulting num range. also removes duplicates"""
    def __call__(self, parser, args, values, option_string=None):
        result = []
        for v in values:
            if isinstance(v,list):
                result += v
            if isinstance(v,str):
                result.append(v)
        result = np.unique(result).astype(int)
        result.sort()
        result = result.astype(str).tolist()
        setattr(args, self.dest, result)

<<<<<<< HEAD
def get_parser_doc(parser):
    doc = ""
    for action in parser._actions:
        options = str(action.option_strings)[1:-1]
        default = action.default
        type = ""
        if action.type:
            if "'" in str(action.type):
                type = str(action.type).split("'")[1]
        
        help = action.help
        default_substring = ""
        if default:
            default_substring = f", default={default}"
        
        arg_doc = f"""    {options} : {type}{default_substring}
            {help}

"""
        doc += arg_doc
    
    return doc


class _bgen:
    """Simple wrapper class of bgen_reader.open_bgen that controls access to sample ids."""
    def __init__(self, 
                 filepath: Union[str, Path],
                 samples_filepath: Optional[Union[str, Path]] = None,
                 allow_complex: bool = False,
                 verbose: bool = True,):
        self._bgen = bgen_reader.open_bgen(filepath, allow_complex=allow_complex, verbose=verbose)
        self._samples = self._read_sample(samples_filepath)
        if self._bgen.samples.shape[0] != self._samples.shape[0]:
            raise ValueError('sample file length and bgen file length do not match.')
    
    @property
    def samples(self) -> np.ndarray:
        return self._samples
    
    def __getattr__(self, name: str) -> Any:
        """Access to attributes other than sample ids."""
        return getattr(self._bgen, name)
    
    def _read_sample(self, samples_filepath: str) -> np.ndarray:
        return pd.read_csv(samples_filepath, sep='\s+')['ID_2'][1:].to_numpy(dtype=str)


def open_bgen(filename: str, verbose: bool = False) -> bgen_reader.open_bgen:
    """Wrapper of bgen_reader.open_bgen that checks if sample ids make sense."""
    bgen = bgen_reader.open_bgen(filename, verbose=verbose)
    if bgen.samples[0] == 'sample_0':
        print('WARNING: Sample ids in bgen file are generic. Trying to read the corresponding .sample file ...')
        samples_filepath = filename[:-4] + 'sample'
        if not path.exists(samples_filepath):
            raise FileNotFoundError(f'{samples_filepath} does not exist.')
        bgen = _bgen(filename, verbose=verbose, samples_filepath=samples_filepath)
    return bgen


def read_bgen(filename: str, verbose: bool = False) -> Dict:
    """Wrapper of bgen_reader.read_bgen that checks if sample ids make sense."""
    bgen = bgen_reader.read_bgen(filename, verbose=verbose)
    if bgen['samples'][0] == 'sample_0':
        print('WARNING: Sample ids in bgen file are generic. Trying to read the corresponding .sample file ...')
        samples_filepath = filename[:-4] + 'sample'
        if not path.exists(samples_filepath):
            raise FileNotFoundError(f'{samples_filepath} does not exist.')
        bgen = bgen_reader.read_bgen(filename, verbose=verbose, samples_filepath=samples_filepath)
        bgen['samples'] = pd.read_csv(samples_filepath, sep='\s+')['ID_2'][1:].to_numpy()
    return bgen
        
=======
def coord2linear(ind1: int, ind2: int) -> int:
    row_ind, col_ind = max(ind1, ind2), min(ind1, ind2)
    return int(row_ind * (row_ind + 1) / 2 + col_ind)


def linear2coord(ind: int) -> Tuple[int, int]:
    ind += 1
    ind1 = np.ceil((2 * ind + 0.25) ** 0.5 - 0.5)
    ind2 = ind - (ind1 - 1) * ind1 / 2
    return int(ind1 - 1), int(ind2 - 1)
>>>>>>> ec7ff6e8
<|MERGE_RESOLUTION|>--- conflicted
+++ resolved
@@ -141,7 +141,17 @@
         result = result.astype(str).tolist()
         setattr(args, self.dest, result)
 
-<<<<<<< HEAD
+def coord2linear(ind1: int, ind2: int) -> int:
+    row_ind, col_ind = max(ind1, ind2), min(ind1, ind2)
+    return int(row_ind * (row_ind + 1) / 2 + col_ind)
+
+
+def linear2coord(ind: int) -> Tuple[int, int]:
+    ind += 1
+    ind1 = np.ceil((2 * ind + 0.25) ** 0.5 - 0.5)
+    ind2 = ind - (ind1 - 1) * ind1 / 2
+    return int(ind1 - 1), int(ind2 - 1)
+
 def get_parser_doc(parser):
     doc = ""
     for action in parser._actions:
@@ -213,16 +223,4 @@
         bgen = bgen_reader.read_bgen(filename, verbose=verbose, samples_filepath=samples_filepath)
         bgen['samples'] = pd.read_csv(samples_filepath, sep='\s+')['ID_2'][1:].to_numpy()
     return bgen
-        
-=======
-def coord2linear(ind1: int, ind2: int) -> int:
-    row_ind, col_ind = max(ind1, ind2), min(ind1, ind2)
-    return int(row_ind * (row_ind + 1) / 2 + col_ind)
-
-
-def linear2coord(ind: int) -> Tuple[int, int]:
-    ind += 1
-    ind1 = np.ceil((2 * ind + 0.25) ** 0.5 - 0.5)
-    ind2 = ind - (ind1 - 1) * ind1 / 2
-    return int(ind1 - 1), int(ind2 - 1)
->>>>>>> ec7ff6e8
+        