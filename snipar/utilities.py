from typing import Any, Dict, Optional, Union
from pathlib import Path
import numpy as np
import pandas as pd
import bgen_reader
from os import path
import argparse
import re
from typing import Tuple

def make_id_dict(x,col=0):
    """
    Make a dictionary that maps from the values in the given column (col) to their row-index in the input array
    """
    if len(x.shape)>1:
        x = x[:,col]
    id_dict = {}
    for i in range(0,x.shape[0]):
        id_dict[x[i]] = i
    return id_dict

def convert_str_array(x):
    """
    Convert an ascii array to unicode array (UTF-8)
    """
    x = np.array(x)
    x_shape = x.shape
    x = x.flatten()
    x_out = np.array([y.decode('UTF-8') for y in x])
    return x_out.reshape(x_shape)

def encode_str_array(x):
    """
    Encode a unicode array as an ascii array
    """
    x = np.array(x)
    x_shape = x.shape
    x = x.flatten()
    x_out = np.array([y.encode('ascii') for y in x])
    return x_out.reshape(x_shape)

def parse_obsfiles(obsfiles, obsformat='bed', append = True, wildcard = '@', chromosomes=None):
    obs_files = []
    chroms = []
    if wildcard in obsfiles:
        bed_ixes = obsfiles.split(wildcard)
        if chromosomes is None:
            chromosomes = np.arange(1,23)
        for i in chromosomes:
            obsfile = bed_ixes[0]+str(i)+bed_ixes[1]+'.'+obsformat
            if path.exists(obsfile):
                if append:
                    obs_files.append(obsfile)
                else:
                    obs_files.append(obsfile[:-(len(obsformat)+1)])
                chroms.append(i)
        if len(obs_files)==0:
            raise(ValueError('Observed genotype files not found'))
        else:
            print(str(len(obs_files))+' files found')
    else:
            obsfile = obsfiles+'.'+obsformat
            if path.exists(obsfile):
                obs_files = [obsfile]
                chroms = [0]
            else:
                raise(ValueError(obsfile+' not found'))
    return np.array(obs_files), np.array(chroms,dtype=int)

def parse_filelist(obsfiles, impfiles, obsformat, chromosomes=None):
    obs_files = []
    imp_files = []
    chroms = []
    if '@' in obsfiles and impfiles:
        bed_ixes = obsfiles.split('@')
        imp_ixes = impfiles.split('@')
        if chromosomes is None:
            chromosomes = np.arange(1,23)
        for i in chromosomes:
            obsfile = bed_ixes[0]+str(i)+bed_ixes[1]+'.'+obsformat
            impfile = imp_ixes[0]+str(i)+imp_ixes[1]+'.hdf5'
            if path.exists(impfile) and path.exists(obsfile):
                obs_files.append(obsfile)
                imp_files.append(impfile)
                chroms.append(i)
        if len(imp_files)==0:
            raise(ValueError('Observed/imputed genotype files not found'))
        else:
            print(str(len(imp_files))+' matched observed and imputed genotype files found')
    else:
            obsfile = obsfiles+'.'+obsformat
            impfile = impfiles+'.hdf5'
            if path.exists(obsfile) and path.exists(impfile):
                obs_files = [obsfile]
                imp_files = [impfile]
                chroms = [0]
            else:
                if not path.exists(obsfile):
                    raise(ValueError(obsfile+' not found'))
                if not path.exists(impfile):
                    raise(ValueError(impfile+' not found'))
    return np.array(obs_files), np.array(imp_files), np.array(chroms,dtype=int)

def outfile_name(outprefix,outsuffix,chrom=None):
    if '@' in outprefix:
        if chrom is None:
            raise(ValueError('Must provide chromosome number with wildcard character'))
        outprefix = outprefix.split('@')
        outprefix = outprefix[0]+str(chrom)+outprefix[1]
        return outprefix+outsuffix
    elif chrom is not None:
        return outprefix+'chr_'+str(chrom)+outsuffix
    else:
        return outprefix+outsuffix

def parseNumRange(string):
    """reads either a int or a range"""
    match_range = re.match(r' *(\d+) *- *(\d+) *', string)
    match_list = re.match(r' *(\d+) *', string)
    if match_range:
        start = int(match_range.group(1))
        end = int(match_range.group(2))
        result = [str(n) for n in range(start, end+1)]
    elif match_list:
        result = match_list.group(0)
    else:
        raise Exception(f"{string} is neither a range of the form x-y nor a list of integers of the form x y z")
    return result

class NumRangeAction(argparse.Action):
    """flattens and sorts the resulting num range. also removes duplicates"""
    def __call__(self, parser, args, values, option_string=None):
        result = []
        for v in values:
            if isinstance(v,list):
                result += v
            if isinstance(v,str):
                result.append(v)
        result = np.unique(result).astype(int)
        result.sort()
        result = result.astype(str).tolist()
        setattr(args, self.dest, result)

<<<<<<< HEAD
def get_parser_doc(parser):
    doc = ""
    for action in parser._actions:
        options = str(action.option_strings)[1:-1]
        default = action.default
        type = ""
        if action.type:
            if "'" in str(action.type):
                type = str(action.type).split("'")[1]
        
        help = action.help
        default_substring = ""
        if default:
            default_substring = f", default={default}"
        
        arg_doc = f"""    {options} : {type}{default_substring}
            {help}

"""
        doc += arg_doc
    
    return doc


class _bgen:
    """Simple wrapper class of bgen_reader.open_bgen that controls access to sample ids."""
    def __init__(self, 
                 filepath: Union[str, Path],
                 samples_filepath: Optional[Union[str, Path]] = None,
                 allow_complex: bool = False,
                 verbose: bool = True,):
        self._bgen = bgen_reader.open_bgen(filepath, allow_complex=allow_complex, verbose=verbose)
        self._samples = self._read_sample(samples_filepath)
        if self._bgen.samples.shape[0] != self._samples.shape[0]:
            raise ValueError('sample file length and bgen file length do not match.')
    
    @property
    def samples(self) -> np.ndarray:
        return self._samples
    
    def __getattr__(self, name: str) -> Any:
        """Access to attributes other than sample ids."""
        return getattr(self._bgen, name)
    
    def _read_sample(self, samples_filepath: str) -> np.ndarray:
        return pd.read_csv(samples_filepath, sep='\s+')['ID_2'][1:].to_numpy(dtype=str)


def open_bgen(filename: str, verbose: bool = False) -> bgen_reader.open_bgen:
    """Wrapper of bgen_reader.open_bgen that checks if sample ids make sense."""
    bgen = bgen_reader.open_bgen(filename, verbose=verbose)
    if bgen.samples[0] == 'sample_0':
        print('WARNING: Sample ids in bgen file are generic. Trying to read the corresponding .sample file ...')
        samples_filepath = filename[:-4] + 'sample'
        if not path.exists(samples_filepath):
            raise FileNotFoundError(f'{samples_filepath} does not exist.')
        bgen = _bgen(filename, verbose=verbose, samples_filepath=samples_filepath)
    return bgen


def read_bgen(filename: str, verbose: bool = False) -> Dict:
    """Wrapper of bgen_reader.read_bgen that checks if sample ids make sense."""
    bgen = bgen_reader.read_bgen(filename, verbose=verbose)
    if bgen['samples'][0] == 'sample_0':
        print('WARNING: Sample ids in bgen file are generic. Trying to read the corresponding .sample file ...')
        samples_filepath = filename[:-4] + 'sample'
        if not path.exists(samples_filepath):
            raise FileNotFoundError(f'{samples_filepath} does not exist.')
        bgen = bgen_reader.read_bgen(filename, verbose=verbose, samples_filepath=samples_filepath)
        bgen['samples'] = pd.read_csv(samples_filepath, sep='\s+')['ID_2'][1:].to_numpy()
    return bgen
        
=======
def coord2linear(ind1: int, ind2: int) -> int:
    row_ind, col_ind = max(ind1, ind2), min(ind1, ind2)
    return int(row_ind * (row_ind + 1) / 2 + col_ind)


def linear2coord(ind: int) -> Tuple[int, int]:
    ind += 1
    ind1 = np.ceil((2 * ind + 0.25) ** 0.5 - 0.5)
    ind2 = ind - (ind1 - 1) * ind1 / 2
    return int(ind1 - 1), int(ind2 - 1)
>>>>>>> d2c25d94
<|MERGE_RESOLUTION|>--- conflicted
+++ resolved
@@ -141,7 +141,6 @@
         result = result.astype(str).tolist()
         setattr(args, self.dest, result)
 
-<<<<<<< HEAD
 def get_parser_doc(parser):
     doc = ""
     for action in parser._actions:
@@ -214,7 +213,6 @@
         bgen['samples'] = pd.read_csv(samples_filepath, sep='\s+')['ID_2'][1:].to_numpy()
     return bgen
         
-=======
 def coord2linear(ind1: int, ind2: int) -> int:
     row_ind, col_ind = max(ind1, ind2), min(ind1, ind2)
     return int(row_ind * (row_ind + 1) / 2 + col_ind)
@@ -224,5 +222,4 @@
     ind += 1
     ind1 = np.ceil((2 * ind + 0.25) ** 0.5 - 0.5)
     ind2 = ind - (ind1 - 1) * ind1 / 2
-    return int(ind1 - 1), int(ind2 - 1)
->>>>>>> d2c25d94
+    return int(ind1 - 1), int(ind2 - 1)