--- conflicted
+++ resolved
@@ -9,7 +9,6 @@
 from pysnptools.snpreader import Bed
 import numdifftools as nd
 from snipar.pgs_am import *
-
 class pgs(object):
     """Define a polygenic score based on a set of SNPs with weights and ref/alt allele pairs.
 
@@ -85,7 +84,6 @@
                 snp_indices[i] = self.snp_dict[matched_snps[i]]
             weights_compute = self.weights[snp_indices]
             alleles = self.alleles[snp_indices,:]
-
             # Match alleles and adjust weights
             a_match = np.logical_and(alleles[:,0] == matched_alleles[:, 0], alleles[:,1] == matched_alleles[:, 1])
             a_reverse = np.logical_and(alleles[:,0] == matched_alleles[:, 1], alleles[:,1] == matched_alleles[:, 0])
@@ -155,7 +153,6 @@
                     par_status = par_status,
                     ped=ped)
     return pg
-
 
 def compute(pgs, bedfile=None, bgenfile=None, par_gts_f=None, ped=None, sib=False, compute_controls=False, verbose=True, batch_size=None):
     """Compute a polygenic score (PGS) for the individuals with observed genotypes and observed/imputed parental genotypes.
@@ -262,169 +259,6 @@
 
         if not self.gts.ndim == garray.gts.ndim:
             raise ValueError('Arrays must have same number of dimensions')
-<<<<<<< HEAD
-
-        if self.gts.ndim == 2:
-            if not self.gts.shape[1] == garray.gts.shape[1]:
-                raise ValueError('Arrays must have same dimensions (apart from first)')
-
-        if self.gts.ndim == 3:
-            if not self.gts.shape[1:3] == garray.gts.shape[1:3]:
-                raise ValueError('Arrays must have same dimensions (apart from first)')
-
-        # Match IDs
-        common_ids = list(self.id_dict.keys() & garray.id_dict.keys())
-        if len(common_ids) == 0:
-            raise ValueError('No IDs in common')
-        self_index = np.array([self.id_dict[x] for x in common_ids])
-        other_index = np.array([garray.id_dict[x] for x in common_ids])
-
-        # Out
-        if self.ids.ndim == 1:
-            ids_out = self.ids[self_index]
-        else:
-            ids_out = self.ids[self_index, :]
-
-        if self.gts.ndim ==2:
-            add_gts = self.gts[self_index, :]+garray.gts[other_index, :]
-        else:
-            add_gts = self.gts[self_index, :, :] + garray.gts[other_index, :, :]
-        if self.ped is None:
-            ped = garray.ped
-        else:
-            ped = self.ped
-
-        return pgarray(add_gts, ids_out, self.sid, alleles=self.alleles, fams=self.fams[self_index], par_status=self.par_status[self_index,:], ped=ped)
-
-    def filter_bpg(self):
-        if self.par_status is None:
-            raise(ValueError('Parental genotype status unknown so cannot restrict to both parents genotyped sample'))
-        else:
-            bpg_ids = self.ids[np.sum(self.par_status==0, axis=1)==2]
-            self.filter_ids(bpg_ids)
-
-    def estimate_r(self, return_se=True):
-        # Check pgs columns
-        if 'paternal' in self.sid:
-            paternal_index = np.where(self.sid=='paternal')[0][0]
-        if 'maternal' in self.sid:
-            maternal_index = np.where(self.sid=='maternal')[0][0]
-        # count fams
-        fams = np.unique(self.fams, return_counts=True)
-        # Mapping of sibships to pgs rows
-        fam_dict = {}
-        for fam in fams[0]:
-            fam_dict[fam] = np.where(self.fams==fam)[0]
-        # record genotype status of parents in each fam
-        par_status_fams = np.zeros((fams[0].shape[0],2),dtype=int)
-        for i in range(fams[0].shape[0]):
-            par_status_fams[i,:] = self.par_status[fam_dict[fams[0][i]][0]]
-        # get family sizes including parents
-        fsizes = fams[1]+np.sum(par_status_fams==0,axis=1)
-        ## pgs matrix with observed sibs and parents for each fam
-        pgs_fam = np.zeros((fams[0].shape[0],np.max(fsizes)))
-        pgs_fam[:] = np.nan
-        # record whether sib or parent
-        is_sib = np.zeros((fams[0].shape[0],np.max(fsizes)),dtype=bool)
-        is_father = np.zeros((fams[0].shape[0],np.max(fsizes)),dtype=bool)
-        is_mother = np.zeros((fams[0].shape[0],np.max(fsizes)),dtype=bool)
-        # populate
-        for i in range(fams[0].shape[0]):
-            # Fill in sibs
-            sib_indices = fam_dict[fams[0][i]]
-            pgs_fam[i,0:sib_indices.shape[0]] = self.gts[sib_indices,0]
-            is_sib[i,0:sib_indices.shape[0]] = True
-            npar = 0
-            if par_status_fams[i,0] == 0:
-                pgs_fam[i,sib_indices.shape[0]] = self.gts[sib_indices[0],paternal_index]
-                is_father[i,sib_indices.shape[0]] = True
-                npar = 1
-            if par_status_fams[i,1] == 0:
-                pgs_fam[i,sib_indices.shape[0]+npar] = self.gts[sib_indices[0],maternal_index]
-                is_mother[i,sib_indices.shape[0]+npar] = True
-        is_parent = np.logical_or(is_father,is_mother)
-        # normalize
-        pgs_fam[is_sib] = (pgs_fam[is_sib]-np.mean(pgs_fam[is_sib]))/np.std(pgs_fam[is_sib])
-        if np.sum(is_mother)>0:
-            pgs_fam[is_mother] = (pgs_fam[is_mother]-np.mean(pgs_fam[is_mother]))/np.std(pgs_fam[is_mother])
-        if np.sum(is_father)>0:
-            pgs_fam[is_father] = (pgs_fam[is_father]-np.mean(pgs_fam[is_father]))/np.std(pgs_fam[is_father])
-        ### find correlation between maternal and paternal pgis
-        print('Finding MLE for correlation between parents scores')
-        ## Initialize with correlation from sibs and between parents
-        # correlation between parents
-        bpg = np.sum(self.par_status==0,axis=1)==2
-        n_bpg = np.sum(bpg)
-        if n_bpg>0:
-            r_bpg = np.corrcoef(self.gts[bpg,1],self.gts[bpg,2])[0,1]
-        else:
-            r_bpg = 0
-        # Correlation from sibs
-        sib_2 = np.sum(is_sib,axis=1)>1
-        n_sib_2 = np.sum(sib_2)
-        if n_sib_2>0:
-            r_sib = 2*np.corrcoef(pgs_fam[sib_2,0],pgs_fam[sib_2,1])[0,1]-1
-        else:
-            r_sib = 0
-        # Initialize at weighted average
-        r_init = n_bpg*r_bpg+n_sib_2*r_sib
-        r_init = r_init/(n_bpg+n_sib_2)
-        # Find MLE
-        optimized = fmin_l_bfgs_b(func=pgs_cor_lik, x0=r_init,
-                                args=(pgs_fam, is_sib, is_parent),
-                                approx_grad=True,
-                                bounds=[(-0.999,0.999)])
-        if optimized[2]['warnflag']==0:
-            r=optimized[0][0]
-            hess = nd.Hessian(pgs_cor_lik)
-            hess = float(hess([r], pgs_fam, is_sib, is_parent))
-            r_se = np.sqrt(2/hess)
-        else:
-            print('Could not find MLE for correlation. Returning weighted average from siblings and parents.')
-            r=r_init
-            r_se = (1-r**2)/np.sqrt(n_bpg+n_sib_2-1)
-        # fam size dict
-        fsizes = dict(zip(list(fams[0]),list(fams[1])))
-        return r, r_se, fsizes
-    
-    def am_adj(self):
-        print('Estimating correlation between maternal and paternal PGSs assuming equilibrium')
-        r, r_se, fsizes = self.estimate_r()
-        r_z = r/r_se
-        print('Estimated correlation between maternal and paternal PGSs: '+str(round(r,4))+' S.E.='+str(round(r_se,4)))
-        if r_z>1.5:    
-            # Check pgs columns
-            if 'paternal' in self.sid and 'maternal' in self.sid:
-                paternal_index = np.where(self.sid=='paternal')[0][0]
-                maternal_index = np.where(self.sid=='maternal')[0][0]
-                parental_index = None
-            elif 'parental' in self.sid:
-                parental_index = np.where(self.sid=='parental')[0][0]
-            else:
-                raise(ValueError('No parental PGS values to adjust'))
-            # Adjust imputed parental PGSs
-            npar = np.sum(self.par_status==0,axis=1)
-            print('Adjuting imputed PGSs for assortative mating')
-            for i in range(self.gts.shape[0]):
-                # No parents genotyped
-                if npar[i]==0:
-                    if parental_index is None:
-                        self.gts[i,[paternal_index, maternal_index]] = npg_am_adj(r,fsizes[self.fams[i]])*self.gts[i,[paternal_index, maternal_index]]
-                    else:
-                        self.gts[i,parental_index] = npg_am_adj(r,fsizes[self.fams[i]])*self.gts[i,parental_index] 
-                # One parent genotyped
-                if npar[i]==1:
-                    # Father imputed
-                    if self.par_status[i,0] == 1:
-                        self.gts[i,paternal_index] = opg_am_adj(self.gts[i,paternal_index],self.gts[i,maternal_index],r,fsizes[self.fams[i]])
-                    # Mother imputed
-                    if self.par_status[i,1] == 1:
-                        self.gts[i,maternal_index] = opg_am_adj(self.gts[i,maternal_index],self.gts[i,paternal_index],r,fsizes[self.fams[i]])
-        else:
-            print('Signal to noise ratio for correlation estimate too small, so not performing assortative mating adjustment. Use --force_am_adj to override')
-        return r, r_se
-
-=======
 
         if self.gts.ndim == 2:
             if not self.gts.shape[1] == garray.gts.shape[1]:
@@ -593,7 +427,6 @@
             print('Signal to noise ratio for correlation estimate too small, so not performing assortative mating adjustment. Use --force_am_adj to override')
         return r, r_se
 
->>>>>>> 444afa30
     def scale(self, sf=None):
         if sf is None:
             if 'proband' in self.sid:
@@ -668,11 +501,7 @@
                     gpar[i_index, 2:4] = parent_means[1]+(1+r)*(self.gts[i_index, maternal_index]-parent_means[1])/2.0
         ## Append to PGS matrix
         self.gts = np.hstack((self.gts,gpar))
-<<<<<<< HEAD
-        self.sid = np.hstack((self.sid,np.array(['gpp','gpm','gmp','gmm'])))
-=======
         self.sid = np.hstack((self.sid,np.array(['gpp','gmp','gpm','gmm'])))
->>>>>>> 444afa30
         return bpg_ped
         
 def opg_am_adj(pgi_imp, pgi_obs, r, n):
@@ -784,11 +613,7 @@
         alpha, alpha_cols = make_and_fit_model(y, pg, ['proband'], ibdrel_path=ibdrel_path, covariates=covariates, sparse_thresh=sparse_thresh)
     elif ngen==2 or ngen==3:
         if fit_sib:
-<<<<<<< HEAD
-            if 'sib' in pg.sid:
-=======
             if 'sibling' in pg.sid:
->>>>>>> 444afa30
                 pg_cols = ['proband','sibling']
             else:
                 raise(ValueError('Sibling PGS not found (use --fit_sib when calculating PGS)'))
@@ -816,15 +641,9 @@
         elif ngen==3:
             print('Fitting 3 generation model: observed proband and observed parents, and observed/imputed grandparents')
             if gparsum:
-<<<<<<< HEAD
-                if 'gpp' in pg.sid and 'gpm' in pg.sid and 'gmp' in pg.sid and 'gmm' in pg.sid:
-                    # Sum of paternal grandparents
-                    gparcols = np.sort(np.array([np.where(pg.sid==x)[0][0] for x in ['gpp','gpm']]))
-=======
                 if 'gpp' in pg.sid and 'gmp' in pg.sid and 'gpm' in pg.sid and 'gmm' in pg.sid:
                     # Sum of paternal grandparents
                     gparcols = np.sort(np.array([np.where(pg.sid==x)[0][0] for x in ['gpp','gmp']]))
->>>>>>> 444afa30
                     trans_matrix = np.identity(pg.gts.shape[1])
                     trans_matrix[:,gparcols[0]] += trans_matrix[:,gparcols[1]]
                     trans_matrix = np.delete(trans_matrix,gparcols[1],1)
@@ -832,11 +651,7 @@
                     pg.sid = np.delete(pg.sid,gparcols[1])
                     pg.sid[gparcols[0]] = 'gp'
                     # Sum of maternal grandparents
-<<<<<<< HEAD
-                    gparcols = np.sort(np.array([np.where(pg.sid==x)[0][0] for x in ['gmp','gmm']]))
-=======
                     gparcols = np.sort(np.array([np.where(pg.sid==x)[0][0] for x in ['gpm','gmm']]))
->>>>>>> 444afa30
                     trans_matrix = np.identity(pg.gts.shape[1])
                     trans_matrix[:,gparcols[0]] += trans_matrix[:,gparcols[1]]
                     trans_matrix = np.delete(trans_matrix,gparcols[1],1)
@@ -1003,19 +818,11 @@
     else:
         raise(ValueError('Need parental NTC estimate(s) for adjustment')) 
     # Adjust for non-normalized pgs/phenotype
-<<<<<<< HEAD
-    estimate = estimate/(y_std*pg_std)
-    estimate_cov = estimate_cov/((y_std*pg_std)**2)
-    ##### Estimate correlation between parents' PGIs ######
-    if rk is None:
-        rk, rk_se, fam_sizes = pg.estimate_r()
-=======
     estimate = estimate*pg_std/y_std
     estimate_cov = estimate_cov*((pg_std/y_std)**2)
     ##### Estimate correlation between parents' PGIs ######
     if rk is None:
         rk, rk_se, fam_sizes = pg.estimate_r(parents_only=True)
->>>>>>> 444afa30
     ##### Estimate equilibrium quantities ######
     print('Computing equilibrium adjusted quantities')
     adj_estimates, adj_ses = am_adj_2gen_calc(estimate[0,0], np.sqrt(estimate_cov[0,0]), 
